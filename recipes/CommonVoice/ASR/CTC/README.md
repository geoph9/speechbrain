# CommonVoice ASR with CTC based Seq2Seq models.
This folder contains scripts necessary to run an ASR experiment with the CommonVoice dataset: [CommonVoice Homepage](https://commonvoice.mozilla.org/)

# How to run
python train.py hparams/{hparam_file}.yaml

# Data preparation
It is important to note that CommonVoice initially offers mp3 audio files at 42Hz. Hence, audio files are downsampled on the fly within the dataio function of the training script.

# Languages
Here is a list of the different languages that we tested within the CommonVoice dataset and CTC:
- English
- German
- French
- Italian
- Kinyarwanda

# Results
| Language | CommonVoice Release | hyperparams file | LM | Val. CER | Val. WER | Test CER | Test WER | HuggingFace link | Model link | GPUs |
| ------------- |:-------------:|:---------------------------:| -----:| -----:| -----:| -----:| -----:| :-----------:| :-----------:| :-----------:|
| English | 2020-12-11 | train_en_with_wav2vec.yaml | No | 5.01 | 12.57 | 7.32 | 15.58 | Not Avail. | [model](https://drive.google.com/drive/folders/1tYO__An68xrM5pR1UIXzEkwzvKX2Tz2o?usp=sharing) | 2xV100 32GB |
<<<<<<< HEAD
=======
| German | 2022-08-16 | train_de_with_wav2vec.yaml | No | 1.90 | 8.02 | 2.40 | 9.54 | [model](https://huggingface.co/speechbrain/asr-wav2vec2-commonvoice-de) | [model](https://drive.google.com/drive/folders/19G2Zm8896QSVDqVfs7PS_W86-K0-5xeC?usp=sharing) | 1xRTXA6000 48GB |
>>>>>>> 72388999
| French | 2020-12-11 | train_fr_with_wav2vec.yaml | No | 2.60 | 8.59 | 3.19 | 9.96 | [model](https://huggingface.co/speechbrain/asr-wav2vec2-commonvoice-fr) | [model](https://drive.google.com/drive/folders/1T9DfdZwcNI9CURxhLCi8GA5JVz8adiY8?usp=sharing) | 2xV100 32GB |
| Italian | 2020-12-11 | train_it_with_wav2vec.yaml | No | 2.77 | 9.83 | 3.16 | 10.85 | Not Avail. | [model](https://drive.google.com/drive/folders/1JhlxeA04tWg_vKcNChOoXSnjBe4luRby?usp=sharing) | 2xV100 32GB |
| Kinyarwanda | 2020-12-11 | train_rw_with_wav2vec.yaml | No | 6.20 | 20.07 | 8.25 | 23.12 | Not Avail. | [model](https://drive.google.com/drive/folders/12_BDenvOqEERDZLAN-KdiAHklvuo35tx?usp=sharing) | 2xV100 32GB |

<<<<<<< HEAD
=======
*For German, it takes around 5.5 hrs an epoch.* <br>
>>>>>>> 72388999
The output folders with checkpoints and logs can be found [here](https://drive.google.com/drive/folders/11NMzY0zV-NqJmPMyZfC3RtT64bYe-G_O?usp=sharing).

## How to simply use pretrained models to transcribe my audio file?

SpeechBrain provides a simple interface to transcribe audio files with pretrained models. All the necessary information can be found on the different HuggingFace repositories (see the results table above) corresponding to our different models for CommonVoice.

# **About SpeechBrain**
- Website: https://speechbrain.github.io/
- Code: https://github.com/speechbrain/speechbrain/
- HuggingFace: https://huggingface.co/speechbrain/


# **Citing SpeechBrain**
Please, cite SpeechBrain if you use it for your research or business.

```bibtex
@misc{speechbrain,
  title={{SpeechBrain}: A General-Purpose Speech Toolkit},
  author={Mirco Ravanelli and Titouan Parcollet and Peter Plantinga and Aku Rouhe and Samuele Cornell and Loren Lugosch and Cem Subakan and Nauman Dawalatabad and Abdelwahab Heba and Jianyuan Zhong and Ju-Chieh Chou and Sung-Lin Yeh and Szu-Wei Fu and Chien-Feng Liao and Elena Rastorgueva and François Grondin and William Aris and Hwidong Na and Yan Gao and Renato De Mori and Yoshua Bengio},
  year={2021},
  eprint={2106.04624},
  archivePrefix={arXiv},
  primaryClass={eess.AS},
  note={arXiv:2106.04624}
}
```
Footer<|MERGE_RESOLUTION|>--- conflicted
+++ resolved
@@ -19,18 +19,12 @@
 | Language | CommonVoice Release | hyperparams file | LM | Val. CER | Val. WER | Test CER | Test WER | HuggingFace link | Model link | GPUs |
 | ------------- |:-------------:|:---------------------------:| -----:| -----:| -----:| -----:| -----:| :-----------:| :-----------:| :-----------:|
 | English | 2020-12-11 | train_en_with_wav2vec.yaml | No | 5.01 | 12.57 | 7.32 | 15.58 | Not Avail. | [model](https://drive.google.com/drive/folders/1tYO__An68xrM5pR1UIXzEkwzvKX2Tz2o?usp=sharing) | 2xV100 32GB |
-<<<<<<< HEAD
-=======
 | German | 2022-08-16 | train_de_with_wav2vec.yaml | No | 1.90 | 8.02 | 2.40 | 9.54 | [model](https://huggingface.co/speechbrain/asr-wav2vec2-commonvoice-de) | [model](https://drive.google.com/drive/folders/19G2Zm8896QSVDqVfs7PS_W86-K0-5xeC?usp=sharing) | 1xRTXA6000 48GB |
->>>>>>> 72388999
 | French | 2020-12-11 | train_fr_with_wav2vec.yaml | No | 2.60 | 8.59 | 3.19 | 9.96 | [model](https://huggingface.co/speechbrain/asr-wav2vec2-commonvoice-fr) | [model](https://drive.google.com/drive/folders/1T9DfdZwcNI9CURxhLCi8GA5JVz8adiY8?usp=sharing) | 2xV100 32GB |
 | Italian | 2020-12-11 | train_it_with_wav2vec.yaml | No | 2.77 | 9.83 | 3.16 | 10.85 | Not Avail. | [model](https://drive.google.com/drive/folders/1JhlxeA04tWg_vKcNChOoXSnjBe4luRby?usp=sharing) | 2xV100 32GB |
 | Kinyarwanda | 2020-12-11 | train_rw_with_wav2vec.yaml | No | 6.20 | 20.07 | 8.25 | 23.12 | Not Avail. | [model](https://drive.google.com/drive/folders/12_BDenvOqEERDZLAN-KdiAHklvuo35tx?usp=sharing) | 2xV100 32GB |
 
-<<<<<<< HEAD
-=======
 *For German, it takes around 5.5 hrs an epoch.* <br>
->>>>>>> 72388999
 The output folders with checkpoints and logs can be found [here](https://drive.google.com/drive/folders/11NMzY0zV-NqJmPMyZfC3RtT64bYe-G_O?usp=sharing).
 
 ## How to simply use pretrained models to transcribe my audio file?
