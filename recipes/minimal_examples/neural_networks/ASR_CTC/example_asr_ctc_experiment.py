--- conflicted
+++ resolved
@@ -31,12 +31,8 @@
         ids, phns, phn_lens = targets
         loss = params.compute_cost(predictions, phns, [lens, phn_lens])
 
-<<<<<<< HEAD
+        stats = {}
         if stage != "train":
-=======
-        stats = {}
-        if not train_mode:
->>>>>>> 1e460612
             seq = ctc_greedy_decode(predictions, lens, blank_id=-1)
             phns = undo_padding(phns, phn_lens)
             stats["PER"] = wer_details_for_batch(ids, phns, seq)
