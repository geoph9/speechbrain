#!/usr/bin/env python3
"""Recipe for training an emotion recognition system from speech data only using IEMOCAP.
The system classifies 4 emotions ( anger, happiness, sadness, neutrality)
with an ECAPA-TDNN model.

To run this recipe, do the following:

> python train.py hparams/train.yaml --data_folder /path/to/IEMOCAP

Authors
 * Pierre-Yves Yanni 2021
"""

import os
import sys
import csv
import speechbrain as sb
import torch
from torch.utils.data import DataLoader
from enum import Enum, auto
from tqdm.contrib import tqdm
from hyperpyyaml import load_hyperpyyaml


class EmoIdBrain(sb.Brain):
    def compute_forward(self, batch, stage):
        """Computation pipeline based on a encoder + emotion classifier.
        """
        batch = batch.to(self.device)
        wavs, lens = batch.sig

        # Feature extraction and normalization
        feats = self.modules.compute_features(wavs)
        feats = self.modules.mean_var_norm(feats, lens)

        # Embeddings + speaker classifier
        embeddings = self.modules.embedding_model(feats, lens)
        outputs = self.modules.classifier(embeddings)

        return outputs

    def fit_batch(self, batch):
        """Trains the parameters given a single batch in input"""

        predictions = self.compute_forward(batch, sb.Stage.TRAIN)
        loss = self.compute_objectives(predictions, batch, sb.Stage.TRAIN)

        # normalize the loss by gradient_accumulation step
        (loss / self.hparams.gradient_accumulation).backward()

        if self.step % self.hparams.gradient_accumulation == 0:
            # gradient clipping & early stop if loss is not finite
            self.check_gradients(loss)
            self.optimizer.step()
            self.optimizer.zero_grad()

        return loss.detach()

    def compute_objectives(self, predictions, batch, stage):
        """Computes the loss using speaker-id as label.
        """
        _, lens = batch.sig
        emoid, _ = batch.emo_encoded

        # Concatenate labels (due to data augmentation)
        if stage == sb.Stage.TRAIN:

            if hasattr(self.hparams.lr_annealing, "on_batch_end"):
                self.hparams.lr_annealing.on_batch_end(self.optimizer)

        loss = self.hparams.compute_cost(predictions, emoid, lens)

        if stage != sb.Stage.TRAIN:
            self.error_metrics.append(batch.id, predictions, emoid, lens)

        return loss

    def on_stage_start(self, stage, epoch=None):
        """Gets called at the beginning of each epoch.

        Arguments
        ---------
        stage : sb.Stage
            One of sb.Stage.TRAIN, sb.Stage.VALID, or sb.Stage.TEST.
        epoch : int
            The currently-starting epoch. This is passed
            `None` during the test stage.
        """

        # Set up statistics trackers for this stage
        self.loss_metric = sb.utils.metric_stats.MetricStats(
            metric=sb.nnet.losses.nll_loss
        )

        # Set up evaluation-only statistics trackers
        if stage != sb.Stage.TRAIN:
            self.error_metrics = self.hparams.error_stats()

    def on_stage_end(self, stage, stage_loss, epoch=None):
        """Gets called at the end of an epoch.

        Arguments
        ---------
        stage : sb.Stage
            One of sb.Stage.TRAIN, sb.Stage.VALID, sb.Stage.TEST
        stage_loss : float
            The average loss for all of the data processed in this stage.
        epoch : int
            The currently-starting epoch. This is passed
            `None` during the test stage.
        """

        # Store the train loss until the validation stage.
        if stage == sb.Stage.TRAIN:
            self.train_loss = stage_loss

        # Summarize the statistics from the stage for record-keeping.
        else:
            stats = {
                "loss": stage_loss,
                "error": self.error_metrics.summarize("average"),
            }

        # At the end of validation...
        if stage == sb.Stage.VALID:

            old_lr, new_lr = self.hparams.lr_annealing(epoch)
            sb.nnet.schedulers.update_learning_rate(self.optimizer, new_lr)

            # The train_logger writes a summary to stdout and to the logfile.
            self.hparams.train_logger.log_stats(
                {"Epoch": epoch, "lr": old_lr},
                train_stats={"loss": self.train_loss},
                valid_stats=stats,
            )

            # Save the current checkpoint and delete previous checkpoints,
            self.checkpointer.save_and_keep_only(meta=stats, min_keys=["error"])

        # We also write statistics about test data to stdout and to logfile.
        if stage == sb.Stage.TEST:
            self.hparams.train_logger.log_stats(
                {"Epoch loaded": self.hparams.epoch_counter.current},
                test_stats=stats,
            )

    def output_predictions_test_set(
        self,
        test_set,
        max_key=None,
        min_key=None,
        progressbar=None,
        test_loader_kwargs={},
    ):
        """Iterate test_set and create output file (id, predictions, true values).

        Arguments
        ---------
        test_set : Dataset, DataLoader
            If a DataLoader is given, it is iterated directly. Otherwise passed
            to ``self.make_dataloader()``.
        max_key : str
            Key to use for finding best checkpoint, passed to
            ``on_evaluate_start()``.
        min_key : str
            Key to use for finding best checkpoint, passed to
            ``on_evaluate_start()``.
        progressbar : bool
            Whether to display the progress in a progressbar.
        test_loader_kwargs : dict
            Kwargs passed to ``make_dataloader()`` if ``test_set`` is not a
            DataLoader. NOTE: ``loader_kwargs["ckpt_prefix"]`` gets
            automatically overwritten to ``None`` (so that the test DataLoader
            is not added to the checkpointer).
        """
        if progressbar is None:
            progressbar = not self.noprogressbar

        if not isinstance(test_set, DataLoader):
            test_loader_kwargs["ckpt_prefix"] = None
            test_set = self.make_dataloader(
                test_set, Stage.TEST, **test_loader_kwargs
            )

            save_file = os.path.join(
                self.hparams.output_folder, "predictions.csv"
            )
            with open(save_file, "w", newline="") as csvfile:
                outwriter = csv.writer(csvfile, delimiter=",")
                outwriter.writerow(["id", "prediction", "true_value"])

        self.on_evaluate_start(max_key=max_key, min_key=min_key)  # done before
        self.modules.eval()
        with torch.no_grad():
            for batch in tqdm(
                test_set, dynamic_ncols=True, disable=not progressbar
            ):
                self.step += 1

                emo_ids = batch.id
                true_vals = batch.emo_encoded.data.squeeze(dim=1).tolist()
                output = self.compute_forward(batch, stage=Stage.TEST)
                predictions = (
                    torch.argmax(output, dim=-1).squeeze(dim=1).tolist()
                )

                with open(save_file, "a", newline="") as csvfile:
                    outwriter = csv.writer(csvfile, delimiter=",")
                    for emo_id, prediction, true_val in zip(
                        emo_ids, predictions, true_vals
                    ):
                        outwriter.writerow([emo_id, prediction, true_val])

                # Debug mode only runs a few batches
                if self.debug and self.step == self.debug_batches:
                    break
        self.step = 0


class Stage(Enum):
    """Simple enum to track stage of experiments."""

    TRAIN = auto()
    VALID = auto()
    TEST = auto()


def dataio_prep(hparams):
    """This function prepares the datasets to be used in the brain class.
    It also defines the data processing pipeline through user-defined
    functions. We expect `prepare_mini_librispeech` to have been called before
    this, so that the `train.json`, `valid.json`,  and `valid.json` manifest
    files are available.

    Arguments
    ---------
    hparams : dict
        This dictionary is loaded from the `train.yaml` file, and it includes
        all the hyperparameters needed for dataset construction and loading.

    Returns
    -------
    datasets : dict
        Contains two keys, "train" and "valid" that correspond
        to the appropriate DynamicItemDataset object.
    """

    # Define audio pipeline
    @sb.utils.data_pipeline.takes("wav")
    @sb.utils.data_pipeline.provides("sig")
    def audio_pipeline(wav):
        """Load the signal, and pass it and its length to the corruption class.
        This is done on the CPU in the `collate_fn`."""
        sig = sb.dataio.dataio.read_audio(wav)
        return sig

    # Initialization of the label encoder. The label encoder assignes to each
    # of the observed label a unique index (e.g, 'spk01': 0, 'spk02': 1, ..)
    label_encoder = sb.dataio.encoder.CategoricalEncoder()

    # Define label pipeline:
    @sb.utils.data_pipeline.takes("emo")
    @sb.utils.data_pipeline.provides("emo", "emo_encoded")
    def label_pipeline(emo):
        yield emo
        emo_encoded = label_encoder.encode_label_torch(emo)
        yield emo_encoded

    # Define datasets. We also connect the dataset with the data processing
    # functions defined above.
    datasets = {}
    data_info = {
        "train": hparams["train_annotation"],
        "valid": hparams["valid_annotation"],
        "test": hparams["test_annotation"],
    }
    for dataset in data_info:
        datasets[dataset] = sb.dataio.dataset.DynamicItemDataset.from_json(
            json_path=data_info[dataset],
            replacements={"data_root": hparams["data_folder"]},
            dynamic_items=[audio_pipeline, label_pipeline],
            output_keys=["id", "sig", "emo_encoded"],
        )
    # Load or compute the label encoder (with multi-GPU DDP support)
    # Please, take a look into the lab_enc_file to see the label to index
    # mappinng.

    lab_enc_file = os.path.join(hparams["save_folder"], "label_encoder.txt")
    label_encoder.load_or_create(
        path=lab_enc_file,
        from_didatasets=[datasets["train"]],
        output_key="emo",
    )

    return datasets


# RECIPE BEGINS!
if __name__ == "__main__":

    # Reading command line arguments.
    hparams_file, run_opts, overrides = sb.parse_arguments(sys.argv[1:])

    # Initialize ddp (useful only for multi-GPU DDP training).
    sb.utils.distributed.ddp_init_group(run_opts)

    # Load hyperparameters file with command-line overrides.
    with open(hparams_file) as fin:
        hparams = load_hyperpyyaml(fin, overrides)

    # Create experiment directory
    sb.create_experiment_directory(
        experiment_directory=hparams["output_folder"],
        hyperparams_to_save=hparams_file,
        overrides=overrides,
    )

    from iemocap_prepare import prepare_data  # noqa E402

    # Data preparation, to be run on only one process.
<<<<<<< HEAD
    sb.utils.distributed.run_on_main(
        prepare_data,
        kwargs={
            "data_original": hparams["data_folder"],
            "save_json_train": hparams["train_annotation"],
            "save_json_valid": hparams["valid_annotation"],
            "save_json_test": hparams["test_annotation"],
            "split_ratio": [80, 10, 10],
            "different_speakers": hparams["different_speakers"],
            "test_spk_id": hparams["test_spk_id"],
            "seed": hparams["seed"],
        },
    )
=======
    if not hparams["skip_prep"]:
        sb.utils.distributed.run_on_main(
            prepare_data,
            kwargs={
                "data_original": hparams["data_folder"],
                "save_json_train": hparams["train_annotation"],
                "save_json_valid": hparams["valid_annotation"],
                "save_json_test": hparams["test_annotation"],
                "split_ratio": hparams["split_ratio"],
                "different_speakers": hparams["different_speakers"],
                "test_spk_id": hparams["test_spk_id"],
                "seed": hparams["seed"],
            },
        )
>>>>>>> 72388999

    # Create dataset objects "train", "valid", and "test".
    datasets = dataio_prep(hparams)

    # Initialize the Brain object to prepare for mask training.
    emo_id_brain = EmoIdBrain(
        modules=hparams["modules"],
        opt_class=hparams["opt_class"],
        hparams=hparams,
        run_opts=run_opts,
        checkpointer=hparams["checkpointer"],
    )

    # The `fit()` method iterates the training loop, calling the methods
    # necessary to update the parameters of the model. Since all objects
    # with changing state are managed by the Checkpointer, training can be
    # stopped at any point, and will be resumed on next call.
    emo_id_brain.fit(
        epoch_counter=emo_id_brain.hparams.epoch_counter,
        train_set=datasets["train"],
        valid_set=datasets["valid"],
        train_loader_kwargs=hparams["dataloader_options"],
        valid_loader_kwargs=hparams["dataloader_options"],
    )

    # Load the best checkpoint for evaluation
    test_stats = emo_id_brain.evaluate(
        test_set=datasets["test"],
        min_key="error",
        test_loader_kwargs=hparams["dataloader_options"],
    )

    # Create output file with predictions
    emo_id_brain.output_predictions_test_set(
        test_set=datasets["test"],
        min_key="error",
        test_loader_kwargs=hparams["dataloader_options"],
    )<|MERGE_RESOLUTION|>--- conflicted
+++ resolved
@@ -318,21 +318,6 @@
     from iemocap_prepare import prepare_data  # noqa E402
 
     # Data preparation, to be run on only one process.
-<<<<<<< HEAD
-    sb.utils.distributed.run_on_main(
-        prepare_data,
-        kwargs={
-            "data_original": hparams["data_folder"],
-            "save_json_train": hparams["train_annotation"],
-            "save_json_valid": hparams["valid_annotation"],
-            "save_json_test": hparams["test_annotation"],
-            "split_ratio": [80, 10, 10],
-            "different_speakers": hparams["different_speakers"],
-            "test_spk_id": hparams["test_spk_id"],
-            "seed": hparams["seed"],
-        },
-    )
-=======
     if not hparams["skip_prep"]:
         sb.utils.distributed.run_on_main(
             prepare_data,
@@ -347,7 +332,6 @@
                 "seed": hparams["seed"],
             },
         )
->>>>>>> 72388999
 
     # Create dataset objects "train", "valid", and "test".
     datasets = dataio_prep(hparams)
