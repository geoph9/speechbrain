--- conflicted
+++ resolved
@@ -169,13 +169,7 @@
 vocab_file: !ref <data_folder>/librispeech-vocab.txt
 sil_prob: 0.999999
 # For k2 decoding
-<<<<<<< HEAD
-test_search_beam: 32 
-test_output_beam: 4
-test_max_active_state: 2000
-=======
 test_search_beam: 32
 test_output_beam: 4
 test_max_active_state: 2000
-ac_scale: 1.0
->>>>>>> 1d46cb67
+ac_scale: 1.0