# ############################################################################
# Model: E2E ASR with Transformer
# Encoder: Transformer Encoder
# Decoder: Transformer Decoder + (CTC/ATT joint) beamsearch + TransformerLM
# Tokens: unigram
# losses: CTC + KLdiv (Label Smoothing loss)
# Training: Librispeech 960h
# Authors:  Jianyuan Zhong, Titouan Parcollet, Samuele Cornell
# ############################################################################
# Seed needs to be set at top of yaml, before objects with parameters are made

seed: 74443
__set_seed: !apply:torch.manual_seed [!ref <seed>]
output_folder: !ref results/transformer/<seed>
wer_file: !ref <output_folder>/wer.txt
save_folder: !ref <output_folder>/save
train_log: !ref <output_folder>/train_log.txt

# Language model (LM) pretraining
# NB: To avoid mismatch, the speech recognizer must be trained with the same
# tokenizer used for LM training. Here, we download everything from the
# speechbrain HuggingFace repository. However, a local path pointing to a
# directory containing the lm.ckpt and tokenizer.ckpt may also be specified
# instead. E.g if you want to use your own LM / tokenizer.
pretrained_lm_tokenizer_path: speechbrain/asr-transformer-transformerlm-librispeech

# Data files
data_folder: !PLACEHOLDER # e.g., /path/to/LibriSpeech
# If RIRS_NOISES dir exists in /localscratch/xxx_corpus/RIRS_NOISES
# then data_folder_rirs should be /localscratch/xxx_corpus
# otherwise the dataset will automatically be downloaded
# data_folder_rirs: !ref <data_folder>
train_splits: ["train-clean-100", "train-clean-360", "train-other-500"]
dev_splits: ["dev-clean"]
test_splits: ["test-clean", "test-other"]
skip_prep: False
train_csv: !ref <output_folder>/train.csv
valid_csv: !ref <output_folder>/dev-clean.csv
test_csv:
<<<<<<< HEAD
    - !ref <data_folder>/test-clean.csv
    - !ref <data_folder>/test-other.csv
=======
    - !ref <output_folder>/test-clean.csv
    - !ref <output_folder>/test-other.csv
>>>>>>> 72388999

ckpt_interval_minutes: 30 # save checkpoint every N min

# Training parameters
# To make Transformers converge, the global bath size should be large enough.
# The global batch size is computed as batch_size * n_gpus * gradient_accumulation.
# Empirically, we found that this value should be >= 128.
# Please, set your parameters accordingly.
<<<<<<< HEAD
number_of_epochs: 60
batch_size: 32 # This works for 1x GPU with 40GB
ctc_weight: 0.3
grad_accumulation_factor: 2
=======
number_of_epochs: 100
batch_size: 32 # This works for 1x GPU with 40GB with no dynamic batching
ctc_weight: 0.3
grad_accumulation_factor: 1
>>>>>>> 72388999
max_grad_norm: 5.0
loss_reduction: 'batchmean'
sorting: random
num_workers: 4

# index
pad_index: 0
bos_index: 1
eos_index: 2

# This setup works well for V100 32GB GPU, adapts it to your needs.
# Or turn it off (but training speed will decrease)
dynamic_batching: True
max_batch_len: 600
max_batch_len_val: 100 # we reduce it as the beam is much wider (VRAM)
num_bucket: 200

dynamic_batch_sampler:
    max_batch_len: !ref <max_batch_len>
    max_batch_len_val: !ref <max_batch_len_val>
    num_buckets: !ref <num_bucket>
    shuffle_ex: True # if true re-creates batches at each epoch shuffling examples.
    batch_ordering: random
    max_batch_ex: 128

dynamic_batching: False

dynamic_batch_sampler:
    feats_hop_size: 0.01
    max_batch_len: 100000 # in terms of frames
    num_buckets: 200
    shuffle_ex: False # if true re-creates batches at each epoch shuffling examples.
    batch_ordering: descending
    max_batch_ex: -1

# stages related parameters
lr_adam: 0.001

# Feature parameters
sample_rate: 16000
n_fft: 400
n_mels: 80

# Dataloader options
train_dataloader_opts:
    batch_size: !ref <batch_size>
    shuffle: True
<<<<<<< HEAD
    num_workers: 12
=======
    num_workers: !ref <num_workers>
    collate_fn: !name:speechbrain.dataio.batch.PaddedBatch
        padding_kwargs:
            value: !ref <pad_index>
>>>>>>> 72388999

valid_dataloader_opts:
    batch_size: 1
    collate_fn: !name:speechbrain.dataio.batch.PaddedBatch
        padding_kwargs:
            value: !ref <pad_index>

test_dataloader_opts:
    batch_size: 1
    collate_fn: !name:speechbrain.dataio.batch.PaddedBatch
        padding_kwargs:
            value: !ref <pad_index>

####################### Model parameters ###########################
# Transformer
d_model: 512
nhead: 4
num_encoder_layers: 12
num_decoder_layers: 6
d_ffn: 2048
transformer_dropout: 0.1
activation: !name:torch.nn.GELU
output_neurons: 5000

# Outputs
blank_index: 0
label_smoothing: 0.0
<<<<<<< HEAD
pad_index: 0
bos_index: 1
eos_index: 2
=======
>>>>>>> 72388999

# Decoding parameters
min_decode_ratio: 0.0
max_decode_ratio: 1.0
valid_search_interval: 10
valid_beam_size: 10
test_beam_size: 66
lm_weight: 0.60
ctc_weight_decode: 0.40

############################## models ################################

CNN: !new:speechbrain.lobes.models.convolution.ConvolutionFrontEnd
    input_shape: (8, 10, 80)
    num_blocks: 3
    num_layers_per_block: 1
    out_channels: (64, 64, 64)
    kernel_sizes: (5, 5, 1)
    strides: (2, 2, 1)
    residuals: (False, False, True)

Transformer: !new:speechbrain.lobes.models.transformer.TransformerASR.TransformerASR # yamllint disable-line rule:line-length
    input_size: 1280
    tgt_vocab: !ref <output_neurons>
    d_model: !ref <d_model>
    nhead: !ref <nhead>
    num_encoder_layers: !ref <num_encoder_layers>
    num_decoder_layers: !ref <num_decoder_layers>
    d_ffn: !ref <d_ffn>
    dropout: !ref <transformer_dropout>
    activation: !ref <activation>
    encoder_module: transformer
    attention_type: regularMHA
    normalize_before: True
    causal: False

# This is the TransformerLM that is used according to the Huggingface repository
# Visit the HuggingFace model corresponding to the pretrained_lm_tokenizer_path
# For more details about the model!
# NB: It has to match the pre-trained TransformerLM!!
lm_model: !new:speechbrain.lobes.models.transformer.TransformerLM.TransformerLM # yamllint disable-line rule:line-length
    vocab: !ref <output_neurons>
    d_model: 768
    nhead: 12
    num_encoder_layers: 12
    num_decoder_layers: 0
    d_ffn: 3072
    dropout: 0.0
    activation: !name:torch.nn.GELU
    normalize_before: False

tokenizer: !new:sentencepiece.SentencePieceProcessor

ctc_lin: !new:speechbrain.nnet.linear.Linear
    input_size: !ref <d_model>
    n_neurons: !ref <output_neurons>

seq_lin: !new:speechbrain.nnet.linear.Linear
    input_size: !ref <d_model>
    n_neurons: !ref <output_neurons>

modules:
    CNN: !ref <CNN>
    Transformer: !ref <Transformer>
    seq_lin: !ref <seq_lin>
    ctc_lin: !ref <ctc_lin>
    normalize: !ref <normalize>

model: !new:torch.nn.ModuleList
    - [!ref <CNN>, !ref <Transformer>, !ref <seq_lin>, !ref <ctc_lin>]

# define two optimizers here for two-stage training
Adam: !name:torch.optim.Adam
    lr: !ref <lr_adam>
    betas: (0.9, 0.98)
    eps: 0.000000001


valid_search: !new:speechbrain.decoders.S2STransformerBeamSearch
    modules: [!ref <Transformer>, !ref <seq_lin>, !ref <ctc_lin>]
    bos_index: !ref <bos_index>
    eos_index: !ref <eos_index>
    blank_index: !ref <blank_index>
    min_decode_ratio: !ref <min_decode_ratio>
    max_decode_ratio: !ref <max_decode_ratio>
    beam_size: !ref <valid_beam_size>
    ctc_weight: !ref <ctc_weight_decode>
    using_eos_threshold: False
    length_normalization: False


test_search: !new:speechbrain.decoders.S2STransformerBeamSearch
    modules: [!ref <Transformer>, !ref <seq_lin>, !ref <ctc_lin>]
    bos_index: !ref <bos_index>
    eos_index: !ref <eos_index>
    blank_index: !ref <blank_index>
    min_decode_ratio: !ref <min_decode_ratio>
    max_decode_ratio: !ref <max_decode_ratio>
    beam_size: !ref <test_beam_size>
    ctc_weight: !ref <ctc_weight_decode>
    lm_weight: !ref <lm_weight>
    lm_modules: !ref <lm_model>
    temperature: 1.15
    temperature_lm: 1.15
    using_eos_threshold: False
    length_normalization: True

log_softmax: !new:torch.nn.LogSoftmax
    dim: -1

ctc_cost: !name:speechbrain.nnet.losses.ctc_loss
    blank_index: !ref <blank_index>
    reduction: !ref <loss_reduction>

seq_cost: !name:speechbrain.nnet.losses.kldiv_loss
    label_smoothing: !ref <label_smoothing>
    reduction: !ref <loss_reduction>

noam_annealing: !new:speechbrain.nnet.schedulers.NoamScheduler
    lr_initial: !ref <lr_adam>
    n_warmup_steps: 25000
<<<<<<< HEAD
    #model_size: !ref <d_model>
=======
>>>>>>> 72388999

checkpointer: !new:speechbrain.utils.checkpoints.Checkpointer
    checkpoints_dir: !ref <save_folder>
    recoverables:
        model: !ref <model>
        noam_scheduler: !ref <noam_annealing>
        normalizer: !ref <normalize>
        counter: !ref <epoch_counter>

epoch_counter: !new:speechbrain.utils.epoch_loop.EpochCounter
    limit: !ref <number_of_epochs>

normalize: !new:speechbrain.processing.features.InputNormalization
    norm_type: global
    update_until_epoch: 4

augmentation: !new:speechbrain.lobes.augment.SpecAugment
    time_warp: False
    time_warp_window: 5
    time_warp_mode: bicubic
    freq_mask: True
    n_freq_mask: 4
    time_mask: True
    n_time_mask: 4
    replace_with_zero: False
    freq_mask_width: 15
    time_mask_width: 20

speed_perturb: True

compute_features: !new:speechbrain.lobes.features.Fbank
    sample_rate: !ref <sample_rate>
    n_fft: !ref <n_fft>
    n_mels: !ref <n_mels>

train_logger: !new:speechbrain.utils.train_logger.FileTrainLogger
    save_file: !ref <train_log>

error_rate_computer: !name:speechbrain.utils.metric_stats.ErrorRateStats
acc_computer: !name:speechbrain.utils.Accuracy.AccuracyStats

# The pretrainer allows a mapping between pretrained files and instances that
# are declared in the yaml. E.g here, we will download the file lm.ckpt
# and it will be loaded into "lm" which is pointing to the <lm_model> defined
# before.
pretrainer: !new:speechbrain.utils.parameter_transfer.Pretrainer
    collect_in: !ref <save_folder>
    loadables:
        lm: !ref <lm_model>
        tokenizer: !ref <tokenizer>
    paths:
        lm: !ref <pretrained_lm_tokenizer_path>/lm.ckpt
        tokenizer: !ref <pretrained_lm_tokenizer_path>/tokenizer.ckpt<|MERGE_RESOLUTION|>--- conflicted
+++ resolved
@@ -37,13 +37,8 @@
 train_csv: !ref <output_folder>/train.csv
 valid_csv: !ref <output_folder>/dev-clean.csv
 test_csv:
-<<<<<<< HEAD
-    - !ref <data_folder>/test-clean.csv
-    - !ref <data_folder>/test-other.csv
-=======
     - !ref <output_folder>/test-clean.csv
     - !ref <output_folder>/test-other.csv
->>>>>>> 72388999
 
 ckpt_interval_minutes: 30 # save checkpoint every N min
 
@@ -52,17 +47,10 @@
 # The global batch size is computed as batch_size * n_gpus * gradient_accumulation.
 # Empirically, we found that this value should be >= 128.
 # Please, set your parameters accordingly.
-<<<<<<< HEAD
-number_of_epochs: 60
-batch_size: 32 # This works for 1x GPU with 40GB
-ctc_weight: 0.3
-grad_accumulation_factor: 2
-=======
 number_of_epochs: 100
 batch_size: 32 # This works for 1x GPU with 40GB with no dynamic batching
 ctc_weight: 0.3
 grad_accumulation_factor: 1
->>>>>>> 72388999
 max_grad_norm: 5.0
 loss_reduction: 'batchmean'
 sorting: random
@@ -88,16 +76,6 @@
     batch_ordering: random
     max_batch_ex: 128
 
-dynamic_batching: False
-
-dynamic_batch_sampler:
-    feats_hop_size: 0.01
-    max_batch_len: 100000 # in terms of frames
-    num_buckets: 200
-    shuffle_ex: False # if true re-creates batches at each epoch shuffling examples.
-    batch_ordering: descending
-    max_batch_ex: -1
-
 # stages related parameters
 lr_adam: 0.001
 
@@ -110,14 +88,10 @@
 train_dataloader_opts:
     batch_size: !ref <batch_size>
     shuffle: True
-<<<<<<< HEAD
-    num_workers: 12
-=======
     num_workers: !ref <num_workers>
     collate_fn: !name:speechbrain.dataio.batch.PaddedBatch
         padding_kwargs:
             value: !ref <pad_index>
->>>>>>> 72388999
 
 valid_dataloader_opts:
     batch_size: 1
@@ -145,12 +119,6 @@
 # Outputs
 blank_index: 0
 label_smoothing: 0.0
-<<<<<<< HEAD
-pad_index: 0
-bos_index: 1
-eos_index: 2
-=======
->>>>>>> 72388999
 
 # Decoding parameters
 min_decode_ratio: 0.0
@@ -272,10 +240,6 @@
 noam_annealing: !new:speechbrain.nnet.schedulers.NoamScheduler
     lr_initial: !ref <lr_adam>
     n_warmup_steps: 25000
-<<<<<<< HEAD
-    #model_size: !ref <d_model>
-=======
->>>>>>> 72388999
 
 checkpointer: !new:speechbrain.utils.checkpoints.Checkpointer
     checkpoints_dir: !ref <save_folder>
@@ -304,7 +268,9 @@
     freq_mask_width: 15
     time_mask_width: 20
 
-speed_perturb: True
+speed_perturb: !new:speechbrain.processing.speech_augmentation.SpeedPerturb
+    orig_freq: !ref <sample_rate>
+    speeds: [95, 100, 105]
 
 compute_features: !new:speechbrain.lobes.features.Fbank
     sample_rate: !ref <sample_rate>
