# LibriSpeech ASR with Transformers or Whisper models.
This folder contains the scripts to train a Transformer-based speech recognizer or the scripts to fine-tune the Whisper encoder-decoder model.

You can download LibriSpeech at http://www.openslr.org/12

# How to run
```shell
python train_with_whisper.py hparams/train_hf_whisper.yaml
```

<<<<<<< HEAD
| Release | hyperparams file | Test Clean WER | HuggingFace link | Model link | GPUs |
|:-------------:|:---------------------------:| :-----:| :-----:| :-----:| :--------:|
| 24-03-22 | transformer.yaml | 2.26 | [HuggingFace](https://huggingface.co/speechbrain/asr-transformer-transformerlm-librispeech) | [GoogleDrive](https://drive.google.com/drive/folders/1sM3_PksmGQZMxXPibp7W7mQfPXFdHqc5?usp=sharing) | 1xA100 40GB |

# Training Time
It takes about 45 minutes for each epoch on 1 NVDIA A100 (40GB).


# PreTrained Model + Easy-Inference
You can find the pre-trained model with an easy-inference function on HuggingFace:
- https://huggingface.co/speechbrain/asr-crdnn-rnnlm-librispeech
- https://huggingface.co/speechbrain/asr-crdnn-transformerlm-librispeech
- https://huggingface.co/speechbrain/asr-transformer-transformerlm-librispeech
=======
```shell
python train.py hparams/transformer.yaml
```

**If using a HuggingFace pre-trained model, please make sure you have "transformers"
installed in your environment (see extra-requirements.txt)**
# Results
>>>>>>> 72388999

| Release | hyperparams file | Dev Clean WER (No LM, small beam) | Test Clean WER (Transformer LM) | Test Other WER (Transformer LM) | HuggingFace link | Model link | GPUs |
|:-------------:|:-------------:|:-------------:|:---------------------------:| :-----:| :-----:| :-----:| :--------:|
| 23-05-23 | branchformer_large.yaml | 2.72 (1.9 with LM) | 2.04 | 4.13 | Not Avail. | [GoogleDrive](https://drive.google.com/drive/folders/1TSYp4znEQ9pwwu1ogOHWz9uDp7pGioQw?usp=drive_link) | 4xA100 80GB |
| 23-05-23 | conformer_large.yaml | 2.62 (1.9 with LM) | 2.01 | 4.52 | [HuggingFace](https://huggingface.co/speechbrain/asr-conformer-transformerlm-librispeech) | [GoogleDrive](https://drive.google.com/drive/folders/1qL3P0j2Lc-LMvaF2OoL6aBE_jNwvYG3Q?usp=drive_link) | 4xA100 80GB |
| 24-03-22 | transformer.yaml | 3.32 | 2.27 | 5.53 | [HuggingFace](https://huggingface.co/speechbrain/asr-transformer-transformerlm-librispeech) | [GoogleDrive](https://drive.google.com/drive/folders/1Nv1OLbHLqVeShyZ8LY9gjhYGE1DBFzFf?usp=sharing) | 4xV100 32GB |
| 24-03-22 | conformer_small.yaml | 4.05 | 2.49 | 6.1 (**only 13.3M parameters**) | [HuggingFace](https://huggingface.co/speechbrain/asr-conformersmall-transformerlm-librispeech) | [GoogleDrive](https://drive.google.com/drive/folders/1I4qntoodHCcj1JNbDrfwFHYcLyu1S5-l?usp=sharing) | 1xV100 32GB |
| 06-12-23 | train_hf_whisper.yaml | 3.60 | Not Avail. | Not Avail. | Not Avail. | Not Avail. | 1xA100 40GB |

# **About SpeechBrain**
- Website: https://speechbrain.github.io/
- Code: https://github.com/speechbrain/speechbrain/
- HuggingFace: https://huggingface.co/speechbrain/


# **Citing SpeechBrain**
Please, cite SpeechBrain if you use it for your research or business.

```bibtex
@misc{speechbrain,
  title={{SpeechBrain}: A General-Purpose Speech Toolkit},
  author={Mirco Ravanelli and Titouan Parcollet and Peter Plantinga and Aku Rouhe and Samuele Cornell and Loren Lugosch and Cem Subakan and Nauman Dawalatabad and Abdelwahab Heba and Jianyuan Zhong and Ju-Chieh Chou and Sung-Lin Yeh and Szu-Wei Fu and Chien-Feng Liao and Elena Rastorgueva and François Grondin and William Aris and Hwidong Na and Yan Gao and Renato De Mori and Yoshua Bengio},
  year={2021},
  eprint={2106.04624},
  archivePrefix={arXiv},
  primaryClass={eess.AS},
  note={arXiv:2106.04624}
}
```<|MERGE_RESOLUTION|>--- conflicted
+++ resolved
@@ -8,21 +8,6 @@
 python train_with_whisper.py hparams/train_hf_whisper.yaml
 ```
 
-<<<<<<< HEAD
-| Release | hyperparams file | Test Clean WER | HuggingFace link | Model link | GPUs |
-|:-------------:|:---------------------------:| :-----:| :-----:| :-----:| :--------:|
-| 24-03-22 | transformer.yaml | 2.26 | [HuggingFace](https://huggingface.co/speechbrain/asr-transformer-transformerlm-librispeech) | [GoogleDrive](https://drive.google.com/drive/folders/1sM3_PksmGQZMxXPibp7W7mQfPXFdHqc5?usp=sharing) | 1xA100 40GB |
-
-# Training Time
-It takes about 45 minutes for each epoch on 1 NVDIA A100 (40GB).
-
-
-# PreTrained Model + Easy-Inference
-You can find the pre-trained model with an easy-inference function on HuggingFace:
-- https://huggingface.co/speechbrain/asr-crdnn-rnnlm-librispeech
-- https://huggingface.co/speechbrain/asr-crdnn-transformerlm-librispeech
-- https://huggingface.co/speechbrain/asr-transformer-transformerlm-librispeech
-=======
 ```shell
 python train.py hparams/transformer.yaml
 ```
@@ -30,7 +15,6 @@
 **If using a HuggingFace pre-trained model, please make sure you have "transformers"
 installed in your environment (see extra-requirements.txt)**
 # Results
->>>>>>> 72388999
 
 | Release | hyperparams file | Dev Clean WER (No LM, small beam) | Test Clean WER (Transformer LM) | Test Other WER (Transformer LM) | HuggingFace link | Model link | GPUs |
 |:-------------:|:-------------:|:-------------:|:---------------------------:| :-----:| :-----:| :-----:| :--------:|
