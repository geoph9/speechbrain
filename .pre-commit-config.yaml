--- conflicted
+++ resolved
@@ -19,11 +19,7 @@
       - id: black
         types: [python]
         additional_dependencies: ['click==8.0.4']
-<<<<<<< HEAD
-  - repo: https://gitlab.com/pycqa/flake8.git
-=======
   - repo: https://github.com/PyCQA/flake8
->>>>>>> 72388999
     rev: 3.7.9
     hooks:
       - id: flake8
