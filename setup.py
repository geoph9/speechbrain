#!/usr/bin/env python3
import os
import sys
import site
import setuptools
from distutils.core import setup


# Editable install in user site directory can be allowed with this hack:
# https://github.com/pypa/pip/issues/7953.
site.ENABLE_USER_SITE = "--user" in sys.argv[1:]

with open("README.md") as f:
    long_description = f.read()

with open(os.path.join("speechbrain", "version.txt")) as f:
    version = f.read().strip()

with open('requirements.txt') as f:
    required = f.read().splitlines()
required = [p for p in required if not p.startswith("-")]

setup(
    name="speechbrain",
    version=version,
    description="All-in-one speech toolkit in pure Python and Pytorch",
    long_description=long_description,
    long_description_content_type="text/markdown",
    author="Mirco Ravanelli & Others",
    author_email="speechbrain@gmail.com",
    classifiers=[
        "Programming Language :: Python :: 3",
        "License :: OSI Approved :: Apache Software License",
    ],
    packages=setuptools.find_packages(),
    package_data={"speechbrain": ["version.txt", "log-config.yaml"]},
<<<<<<< HEAD
    install_requires=[
        "hyperpyyaml",
        "joblib",
        "numpy",
        "packaging",
        "scipy",
        "sentencepiece",
        "torch>=1.9",
        "torchaudio",
        "tqdm",
        "huggingface_hub",
    ],
=======
    setup_requires=["wheel>=0.37.1"],
    install_requires=required,
>>>>>>> e5b5ef3e
    python_requires=">=3.7",
    url="https://speechbrain.github.io/",
)<|MERGE_RESOLUTION|>--- conflicted
+++ resolved
@@ -34,23 +34,8 @@
     ],
     packages=setuptools.find_packages(),
     package_data={"speechbrain": ["version.txt", "log-config.yaml"]},
-<<<<<<< HEAD
-    install_requires=[
-        "hyperpyyaml",
-        "joblib",
-        "numpy",
-        "packaging",
-        "scipy",
-        "sentencepiece",
-        "torch>=1.9",
-        "torchaudio",
-        "tqdm",
-        "huggingface_hub",
-    ],
-=======
+    install_requires=required,
     setup_requires=["wheel>=0.37.1"],
-    install_requires=required,
->>>>>>> e5b5ef3e
     python_requires=">=3.7",
     url="https://speechbrain.github.io/",
 )