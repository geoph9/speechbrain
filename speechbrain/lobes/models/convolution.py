"""This is a module to ensemble a convolution (depthwise) encoder with or without residule connection.

Authors
 * Jianyuan Zhong 2020
 * Titouan Parcollet 2023
"""
import torch
from speechbrain.nnet.CNN import Conv2d, Conv1d
from speechbrain.nnet.containers import Sequential
from speechbrain.nnet.normalization import LayerNorm
<<<<<<< HEAD
=======


class ConvolutionalSpatialGatingUnit(torch.nn.Module):
    """This module implementing CSGU as defined in:
    Branchformer: Parallel MLP-Attention Architectures
    to Capture Local and Global Context for Speech Recognition
    and Understanding"

    The code is heavily inspired from the original ESPNet
    implementation.

    Arguments
    ----------
    input_size: int
        Size of the feature (channel) dimension.
    kernel_size: int, optional
        Size of the kernel
    dropout: float, optional
        Dropout rate to be applied at the output
    use_linear_after_conv: bool, optional
        If True, will apply a linear transformation of size input_size//2
    activation: torch.class, optional
        Activation function to use on the gate, default is Identity.

    Example
    -------
    >>> x = torch.rand((8, 30, 10))
    >>> conv = ConvolutionalSpatialGatingUnit(input_size=x.shape[-1])
    >>> out = conv(x)
    >>> out.shape
    torch.Size([8, 30, 5])
    """

    def __init__(
        self,
        input_size,
        kernel_size=31,
        dropout=0.0,
        use_linear_after_conv=False,
        activation=torch.nn.Identity,
    ):
        super().__init__()

        self.input_size = input_size
        self.use_linear_after_conv = use_linear_after_conv
        self.activation = activation()

        if self.input_size % 2 != 0:
            raise ValueError("Input size must be divisible by 2!")

        n_channels = input_size // 2  # split input channels
        self.norm = LayerNorm(n_channels)
        self.conv = Conv1d(
            input_shape=(None, None, n_channels),
            out_channels=n_channels,
            kernel_size=kernel_size,
            stride=1,
            padding="same",
            groups=n_channels,
            conv_init="normal",
            skip_transpose=False,
        )

        if self.use_linear_after_conv:
            self.linear = torch.nn.Linear(n_channels, n_channels)
            torch.nn.init.normal_(self.linear.weight, std=1e-6)
            torch.nn.init.ones_(self.linear.bias)

        torch.nn.init.ones_(self.conv.conv.bias)

        self.dropout = torch.nn.Dropout(dropout)

    def forward(self, x):
        """
        Arguments
        ----------
        x: torch.Tensor -> (B, T, D)

        """

        # We create two sequences where feat dim is halved
        x1, x2 = x.chunk(2, dim=-1)

        x2 = self.norm(x2)
        x2 = self.conv(x2)
        if self.use_linear_after_conv:
            x2 = self.linear(x2)
        x2 = self.activation(x2)

        return self.dropout(x2 * x1)
>>>>>>> 72388999


class ConvolutionFrontEnd(Sequential):
    """This is a module to ensemble a convolution (depthwise) encoder with or
    without residual connection.

    Arguments
    ----------
    out_channels: int
        Number of output channels of this model (default 640).
    out_channels: Optional(list[int])
        Number of output channels for each of block.
    kernel_size: int
        Kernel size of convolution layers (default 3).
    strides: Optional(list[int])
        Striding factor for each block, this stride is applied at the last convolution layer at each block.
    num_blocks: int
        Number of block (default 21).
    num_per_layers: int
        Number of convolution layers for each block (default 5).
    dropout: float
        Dropout (default 0.15).
    activation: torch class
        Activation function for each block (default Swish).
    norm: torch class
        Normalization to regularize the model (default BatchNorm1d).
    residuals: Optional(list[bool])
        Whether apply residual connection at each block (default None).

    Example
    -------
    >>> x = torch.rand((8, 30, 10))
    >>> conv = ConvolutionFrontEnd(input_shape=x.shape)
    >>> out = conv(x)
    >>> out.shape
    torch.Size([8, 8, 3, 512])
    """

    def __init__(
        self,
        input_shape,
        num_blocks=3,
        num_layers_per_block=5,
        out_channels=[128, 256, 512],
        kernel_sizes=[3, 3, 3],
        strides=[1, 2, 2],
        dilations=[1, 1, 1],
        residuals=[True, True, True],
        conv_module=Conv2d,
        activation=torch.nn.LeakyReLU,
        norm=LayerNorm,
        dropout=0.1,
        conv_bias=True,
        padding="same",
        conv_init=None,
    ):
        super().__init__(input_shape=input_shape)
        for i in range(num_blocks):
            self.append(
                ConvBlock,
                num_layers=num_layers_per_block,
                out_channels=out_channels[i],
                kernel_size=kernel_sizes[i],
                stride=strides[i],
                dilation=dilations[i],
                residual=residuals[i],
                conv_module=conv_module,
                activation=activation,
                norm=norm,
                dropout=dropout,
                layer_name=f"convblock_{i}",
                conv_bias=conv_bias,
                padding=padding,
                conv_init=conv_init,
            )


class ConvBlock(torch.nn.Module):
    """An implementation of convolution block with 1d or 2d convolutions (depthwise).

    Arguments
    ----------
    out_channels : int
        Number of output channels of this model (default 640).
    kernel_size : int
        Kernel size of convolution layers (default 3).
    strides : int
        Striding factor for this block (default 1).
    num_layers : int
        Number of depthwise convolution layers for this block.
    activation : torch class
        Activation function for this block.
    norm : torch class
        Normalization to regularize the model (default BatchNorm1d).
    residuals: bool
        Whether apply residual connection at this block (default None).

    Example
    -------
    >>> x = torch.rand((8, 30, 10))
    >>> conv = ConvBlock(2, 16, input_shape=x.shape)
    >>> out = conv(x)
    >>> x.shape
    torch.Size([8, 30, 10])
    """

    def __init__(
        self,
        num_layers,
        out_channels,
        input_shape,
        kernel_size=3,
        stride=1,
        dilation=1,
        residual=False,
        conv_module=Conv2d,
        activation=torch.nn.LeakyReLU,
        norm=None,
        dropout=0.1,
        conv_bias=True,
        padding="same",
        conv_init=None,
    ):
        super().__init__()
        self.convs = Sequential(input_shape=input_shape)

        for i in range(num_layers):
            self.convs.append(
                conv_module,
                out_channels=out_channels,
                kernel_size=kernel_size,
                stride=stride if i == num_layers - 1 else 1,
                dilation=dilation,
                layer_name=f"conv_{i}",
                bias=conv_bias,
                padding=padding,
                conv_init=conv_init,
            )
            if norm is not None:
                self.convs.append(norm, layer_name=f"norm_{i}")
            self.convs.append(activation(), layer_name=f"act_{i}")
            self.convs.append(
                torch.nn.Dropout(dropout), layer_name=f"dropout_{i}"
            )

        self.reduce_conv = None
        self.drop = None
        if residual:
            self.reduce_conv = Sequential(input_shape=input_shape)
            self.reduce_conv.append(
                conv_module,
                out_channels=out_channels,
                kernel_size=1,
                stride=stride,
                layer_name="conv",
            )
            self.reduce_conv.append(norm, layer_name="norm")
            self.drop = torch.nn.Dropout(dropout)

    def forward(self, x):
        """ Processes the input tensor x and returns an output tensor."""
        out = self.convs(x)
        if self.reduce_conv:
            out = out + self.reduce_conv(x)
            out = self.drop(out)
        return out<|MERGE_RESOLUTION|>--- conflicted
+++ resolved
@@ -8,8 +8,6 @@
 from speechbrain.nnet.CNN import Conv2d, Conv1d
 from speechbrain.nnet.containers import Sequential
 from speechbrain.nnet.normalization import LayerNorm
-<<<<<<< HEAD
-=======
 
 
 class ConvolutionalSpatialGatingUnit(torch.nn.Module):
@@ -100,7 +98,6 @@
         x2 = self.activation(x2)
 
         return self.dropout(x2 * x1)
->>>>>>> 72388999
 
 
 class ConvolutionFrontEnd(Sequential):
