"""This library gathers utilities for data io operation.

Authors
 * Mirco Ravanelli 2020
 * Aku Rouhe 2020
 * Samuele Cornell 2020
"""

import os
import re
import csv
import shutil
import urllib.request
import collections.abc
import torch
import tqdm
import pathlib
import speechbrain as sb


def undo_padding(batch, lengths):
    """Produces Python lists given a batch of sentences with
    their corresponding relative lengths.

    Arguments
    ---------
    batch : tensor
        Batch of sentences gathered in a batch.
    lengths : tensor
        Relative length of each sentence in the batch.

    Example
    -------
    >>> batch=torch.rand([4,100])
    >>> lengths=torch.tensor([0.5,0.6,0.7,1.0])
    >>> snt_list=undo_padding(batch, lengths)
    >>> len(snt_list)
    4
    """
    batch_max_len = batch.shape[1]
    as_list = []
    for seq, seq_length in zip(batch, lengths):
        actual_size = int(torch.round(seq_length * batch_max_len))
        seq_true = seq.narrow(0, 0, actual_size)
        as_list.append(seq_true.tolist())
    return as_list


def get_all_files(
    dirName, match_and=None, match_or=None, exclude_and=None, exclude_or=None
):
    """Returns a list of files found within a folder.

    Different options can be used to restrict the search to some specific
    patterns.

    Arguments
    ---------
    dirName : str
        The directory to search.
    match_and : list
        A list that contains patterns to match. The file is
        returned if it matches all the entries in `match_and`.
    match_or : list
        A list that contains patterns to match. The file is
        returned if it matches one or more of the entries in `match_or`.
    exclude_and : list
        A list that contains patterns to match. The file is
        returned if it matches none of the entries in `exclude_and`.
    exclude_or : list
        A list that contains pattern to match. The file is
        returned if it fails to match one of the entries in `exclude_or`.

    Example
    -------
    >>> get_all_files('tests/samples/RIRs', match_and=['3.wav'])
    ['tests/samples/RIRs/rir3.wav']
    """

    # Match/exclude variable initialization
    match_and_entry = True
    match_or_entry = True
    exclude_or_entry = False
    exclude_and_entry = False

    # Create a list of file and sub directories
    listOfFile = os.listdir(dirName)
    allFiles = list()

    # Iterate over all the entries
    for entry in listOfFile:

        # Create full path
        fullPath = os.path.join(dirName, entry)

        # If entry is a directory then get the list of files in this directory
        if os.path.isdir(fullPath):
            allFiles = allFiles + get_all_files(
                fullPath,
                match_and=match_and,
                match_or=match_or,
                exclude_and=exclude_and,
                exclude_or=exclude_or,
            )
        else:

            # Check match_and case
            if match_and is not None:
                match_and_entry = False
                match_found = 0

                for ele in match_and:
                    if ele in fullPath:
                        match_found = match_found + 1
                if match_found == len(match_and):
                    match_and_entry = True

            # Check match_or case
            if match_or is not None:
                match_or_entry = False
                for ele in match_or:
                    if ele in fullPath:
                        match_or_entry = True
                        break

            # Check exclude_and case
            if exclude_and is not None:
                match_found = 0

                for ele in exclude_and:
                    if ele in fullPath:
                        match_found = match_found + 1
                if match_found == len(exclude_and):
                    exclude_and_entry = True

            # Check exclude_or case
            if exclude_or is not None:
                exclude_or_entry = False
                for ele in exclude_or:
                    if ele in fullPath:
                        exclude_or_entry = True
                        break

            # If needed, append the current file to the output list
            if (
                match_and_entry
                and match_or_entry
                and not (exclude_and_entry)
                and not (exclude_or_entry)
            ):
                allFiles.append(fullPath)

    return allFiles


def get_list_from_csv(csvfile, field, delimiter=",", skipinitialspace=True):
    """Gets a list from the selected field of the input csv file.

    Arguments
    ---------
    csv_file: path
        Path to the csv file.
    field: str
        Field of the csv file used to create the list.
    delimiter: str
        Delimiter of the csv file.
    skipinitialspace: bool
        Set it to true to skip initial spaces in the entries.
    """
    lst = []
    with open(csvfile, newline="") as csvf:
        reader = csv.DictReader(
            csvf, delimiter=delimiter, skipinitialspace=skipinitialspace
        )
        for row in reader:
            lst.append(row[field])
    return lst


def split_list(seq, num):
    """Returns a list of splits in the sequence.

    Arguments
    ---------
    seq : iterable
        The input list, to be split.
    num : int
        The number of chunks to produce.

    Example
    -------
    >>> split_list([1, 2, 3, 4, 5, 6, 7, 8, 9], 4)
    [[1, 2], [3, 4], [5, 6], [7, 8, 9]]
    """
    # Average length of the chunk
    avg = len(seq) / float(num)
    out = []
    last = 0.0

    # Creating the chunks
    while last < len(seq):
        out.append(seq[int(last) : int(last + avg)])
        last += avg

    return out


def recursive_items(dictionary):
    """Yield each (key, value) of a nested dictionary.

    Arguments
    ---------
    dictionary : dict
        The nested dictionary to list.

    Yields
    ------
    `(key, value)` tuples from the dictionary.

    Example
    -------
    >>> rec_dict={'lev1': {'lev2': {'lev3': 'current_val'}}}
    >>> [item for item in recursive_items(rec_dict)]
    [('lev3', 'current_val')]
    """
    for key, value in dictionary.items():
        if type(value) is dict:
            yield from recursive_items(value)
        else:
            yield (key, value)


def recursive_update(d, u, must_match=False):
    """Similar function to `dict.update`, but for a nested `dict`.

    From: https://stackoverflow.com/a/3233356

    If you have to a nested mapping structure, for example:

        {"a": 1, "b": {"c": 2}}

    Say you want to update the above structure with:

        {"b": {"d": 3}}

    This function will produce:

        {"a": 1, "b": {"c": 2, "d": 3}}

    Instead of:

        {"a": 1, "b": {"d": 3}}

    Arguments
    ---------
    d : dict
        Mapping to be updated.
    u : dict
        Mapping to update with.
    must_match : bool
        Whether to throw an error if the key in `u` does not exist in `d`.

    Example
    -------
    >>> d = {'a': 1, 'b': {'c': 2}}
    >>> recursive_update(d, {'b': {'d': 3}})
    >>> d
    {'a': 1, 'b': {'c': 2, 'd': 3}}
    """
    # TODO: Consider cases where u has branch off k, but d does not.
    # e.g. d = {"a":1}, u = {"a": {"b": 2 }}
    for k, v in u.items():
        if isinstance(v, collections.abc.Mapping) and k in d:
            recursive_update(d.get(k, {}), v)
        elif must_match and k not in d:
            raise KeyError(
                f"Override '{k}' not found in: {[key for key in d.keys()]}"
            )
        else:
            d[k] = v


def download_file(
    source, dest, unpack=False, dest_unpack=None, replace_existing=False
):
    """Downloads the file from the given source and saves it in the given
    destination path.

     Arguments
    ---------
    source : path or url
        Path of the source file. If the source is an URL, it downloads it from
        the web.
    dest : path
        Destination path.
    unpack : bool
        If True, it unpacks the data in the dest folder.
    replace_existing : bool
        If True, replaces the existing files.
    """
    try:
        # make sure all processing reached here before main preocess create dest_dir
        sb.utils.distributed.ddp_barrier()
        if sb.utils.distributed.if_main_process():

            class DownloadProgressBar(tqdm.tqdm):
                """ DownloadProgressBar class."""

                def update_to(self, b=1, bsize=1, tsize=None):
                    """Needed to support multigpu training."""
                    if tsize is not None:
                        self.total = tsize
                    self.update(b * bsize - self.n)

            # Create the destination directory if it doesn't exist
            dest_dir = pathlib.Path(dest).resolve().parent
            dest_dir.mkdir(parents=True, exist_ok=True)
            if "http" not in source:
                shutil.copyfile(source, dest)

            elif not os.path.isfile(dest) or (
                os.path.isfile(dest) and replace_existing
            ):
                print(f"Downloading {source} to {dest}")
                with DownloadProgressBar(
                    unit="B",
                    unit_scale=True,
                    miniters=1,
                    desc=source.split("/")[-1],
                ) as t:
                    urllib.request.urlretrieve(
                        source, filename=dest, reporthook=t.update_to
                    )
            else:
                print(f"{dest} exists. Skipping download")

            # Unpack if necessary
            if unpack:
                if dest_unpack is None:
                    dest_unpack = os.path.dirname(dest)
                print(f"Extracting {dest} to {dest_unpack}")
                shutil.unpack_archive(dest, dest_unpack)
    finally:
        sb.utils.distributed.ddp_barrier()


def pad_right_to(
    tensor: torch.Tensor, target_shape: (list, tuple), mode="constant", value=0,
):
    """
    This function takes a torch tensor of arbitrary shape and pads it to target
    shape by appending values on the right.

    Parameters
    ----------
    tensor : input torch tensor
        Input tensor whose dimension we need to pad.
    target_shape : (list, tuple)
        Target shape we want for the target tensor its len must be equal to tensor.ndim
    mode : str
        Pad mode, please refer to torch.nn.functional.pad documentation.
    value : float
        Pad value, please refer to torch.nn.functional.pad documentation.

    Returns
    -------
    tensor : torch.Tensor
        Padded tensor.
    valid_vals : list
        List containing proportion for each dimension of original, non-padded values.
    """
    assert len(target_shape) == tensor.ndim
    pads = []  # this contains the abs length of the padding for each dimension.
    valid_vals = []  # this contains the relative lengths for each dimension.
    i = len(target_shape) - 1  # iterating over target_shape ndims
    j = 0
    while i >= 0:
        assert (
            target_shape[i] >= tensor.shape[i]
        ), "Target shape must be >= original shape for every dim"
        pads.extend([0, target_shape[i] - tensor.shape[i]])
        valid_vals.append(tensor.shape[j] / target_shape[j])
        i -= 1
        j += 1

    tensor = torch.nn.functional.pad(tensor, pads, mode=mode, value=value)

    return tensor, valid_vals


def batch_pad_right(tensors: list, mode="constant", value=0):
    """Given a list of torch tensors it batches them together by padding to the right
    on each dimension in order to get same length for all.

    Parameters
    ----------
    tensors : list
        List of tensor we wish to pad together.
    mode : str
        Padding mode see torch.nn.functional.pad documentation.
    value : float
        Padding value see torch.nn.functional.pad documentation.

    Returns
    -------
    tensor : torch.Tensor
        Padded tensor.
    valid_vals : list
        List containing proportion for each dimension of original, non-padded values.

    """

    if not len(tensors):
        raise IndexError("Tensors list must not be empty")

    if len(tensors) == 1:
        # if there is only one tensor in the batch we simply unsqueeze it.
        return tensors[0].unsqueeze(0), torch.tensor([1.0])

    if not (
        all(
            [tensors[i].ndim == tensors[0].ndim for i in range(1, len(tensors))]
        )
    ):
        raise IndexError("All tensors must have same number of dimensions")

    # FIXME we limit the support here: we allow padding of only the first dimension
    # need to remove this when feat extraction is updated to handle multichannel.
    max_shape = []
    for dim in range(tensors[0].ndim):
        if dim != 0:
            if not all(
                [x.shape[dim] == tensors[0].shape[dim] for x in tensors[1:]]
            ):
                raise EnvironmentError(
                    "Tensors should have same dimensions except for the first one"
                )
        max_shape.append(max([x.shape[dim] for x in tensors]))

    batched = []
    valid = []
    for t in tensors:
        # for each tensor we apply pad_right_to
        padded, valid_percent = pad_right_to(
            t, max_shape, mode=mode, value=value
        )
        batched.append(padded)
        valid.append(valid_percent[0])

    batched = torch.stack(batched)

    return batched, torch.tensor(valid)


def split_by_whitespace(text):
    """A very basic functional version of str.split"""
    return text.split()


def recursive_to(data, *args, **kwargs):
    """Moves data to device, or other type, and handles containers.

    Very similar to torch.utils.data._utils.pin_memory.pin_memory,
    but applies .to() instead.
    """
    if isinstance(data, torch.Tensor):
        return data.to(*args, **kwargs)
    elif isinstance(data, collections.abc.Mapping):
        return {
            k: recursive_to(sample, *args, **kwargs)
            for k, sample in data.items()
        }
    elif isinstance(data, tuple) and hasattr(data, "_fields"):  # namedtuple
        return type(data)(
            *(recursive_to(sample, *args, **kwargs) for sample in data)
        )
    elif isinstance(data, collections.abc.Sequence):
        return [recursive_to(sample, *args, **kwargs) for sample in data]
    elif hasattr(data, "to"):
        return data.to(*args, **kwargs)
    # What should be done with unknown data?
    # For now, just return as they are
    else:
        return data


np_str_obj_array_pattern = re.compile(r"[SaUO]")


def mod_default_collate(batch):
    """Makes a tensor from list of batch values.

    Note that this doesn't need to zip(*) values together
    as PaddedBatch connects them already (by key).

    Here the idea is not to error out.

    This is modified from:
    https://github.com/pytorch/pytorch/blob/c0deb231db76dbea8a9d326401417f7d1ce96ed5/torch/utils/data/_utils/collate.py#L42
    """
    elem = batch[0]
    elem_type = type(elem)
    if isinstance(elem, torch.Tensor):
        out = None
        try:
            if torch.utils.data.get_worker_info() is not None:
                # If we're in a background process, concatenate directly into a
                # shared memory tensor to avoid an extra copy
                numel = sum([x.numel() for x in batch])
                storage = elem.storage()._new_shared(numel)
                out = elem.new(storage)
            return torch.stack(batch, 0, out=out)
        except RuntimeError:  # Unequal size:
            return batch
    elif (
        elem_type.__module__ == "numpy"
        and elem_type.__name__ != "str_"
        and elem_type.__name__ != "string_"
    ):
        try:
            if (
                elem_type.__name__ == "ndarray"
                or elem_type.__name__ == "memmap"
            ):
                # array of string classes and object
                if np_str_obj_array_pattern.search(elem.dtype.str) is not None:
                    return batch
                return mod_default_collate([torch.as_tensor(b) for b in batch])
            elif elem.shape == ():  # scalars
                return torch.as_tensor(batch)
        except RuntimeError:  # Unequal size
            return batch
    elif isinstance(elem, float):
        return torch.tensor(batch, dtype=torch.float64)
    elif isinstance(elem, int):
        return torch.tensor(batch)
    else:
        return batch


def split_path(path):
    """Splits a path to source and filename

    This also handles URLs and Huggingface hub paths, in addition to
    regular paths.

    Arguments
    ---------
    path : str or FetchSource

    Returns
    -------
    str
        Source
    str
        Filename
    """

    def split(src):
        """Core function to split path.
        """
        if "/" in src:
            return src.rsplit("/", maxsplit=1)
        else:
            # Interpret as path to file in current directory.
            return "./", src

    if isinstance(path, sb.pretrained.fetching.FetchSource):
        fetch_from, fetch_path = path
        source, filename = split(fetch_path)
        return sb.pretrained.fetching.FetchSource(fetch_from, source), filename
    else:
        return split(path)


def scalarize(value):
    """Converts a namedtuple or dictionary containing tensors
    to their scalar value
    Arguments:
    ----------
    value: dict or namedtuple
        a dictionary or named tuple of tensors
    Returns
    -------
    result: dict
        a result dictionary
    """
    if hasattr(value, "_asdict"):
        value_dict = value._asdict()
    else:
<<<<<<< HEAD
        # Interpret as path to file in current directory.
        return "./", path


def scalarize(value):
    """Converts a namedtuple or dictionary containing tensors
    to their scalar value
    Arguments:
    ----------
    value: dict or namedtuple
        a dictionary or named tuple of tensors
    Returns
    -------
    result: dict
        a result dictionary
    """
    if hasattr(value, "_asdict"):
        value_dict = value._asdict()
    else:
=======
>>>>>>> 72388999
        value_dict = value
    return {key: item_value.item() for key, item_value in value_dict.items()}<|MERGE_RESOLUTION|>--- conflicted
+++ resolved
@@ -588,27 +588,5 @@
     if hasattr(value, "_asdict"):
         value_dict = value._asdict()
     else:
-<<<<<<< HEAD
-        # Interpret as path to file in current directory.
-        return "./", path
-
-
-def scalarize(value):
-    """Converts a namedtuple or dictionary containing tensors
-    to their scalar value
-    Arguments:
-    ----------
-    value: dict or namedtuple
-        a dictionary or named tuple of tensors
-    Returns
-    -------
-    result: dict
-        a result dictionary
-    """
-    if hasattr(value, "_asdict"):
-        value_dict = value._asdict()
-    else:
-=======
->>>>>>> 72388999
         value_dict = value
     return {key: item_value.item() for key, item_value in value_dict.items()}