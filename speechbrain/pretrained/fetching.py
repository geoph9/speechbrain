--- conflicted
+++ resolved
@@ -58,11 +58,8 @@
     save_filename=None,
     use_auth_token=False,
     revision=None,
-<<<<<<< HEAD
-=======
     cache_dir: Union[str, pathlib.Path, None] = None,
     silent_local_fetch: bool = False,
->>>>>>> 72388999
 ):
     """Ensures you have a local copy of the file, returns its path
 
@@ -102,14 +99,11 @@
         The model revision corresponding to the HuggingFace Hub model revision.
         This is particularly useful if you wish to pin your code to a particular
         version of a model hosted at HuggingFace.
-<<<<<<< HEAD
-=======
     cache_dir: str or Path (default: None)
         Location of HuggingFace cache for storing pre-trained models, to which symlinks are created.
     silent_local_fetch: bool (default: False)
         Surpress logging messages (quiet mode).
 
->>>>>>> 72388999
     Returns
     -------
     pathlib.Path
@@ -169,13 +163,9 @@
                 filename=filename,
                 use_auth_token=use_auth_token,
                 revision=revision,
-<<<<<<< HEAD
-            )
-=======
                 cache_dir=cache_dir,
             )
             logger.info(f"HF fetch: {fetched_file}")
->>>>>>> 72388999
         except HTTPError as e:
             if "404 Client Error" in str(e):
                 raise ValueError("File not found on HF hub")
