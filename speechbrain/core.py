--- conflicted
+++ resolved
@@ -819,14 +819,10 @@
             elif loader_kwargs.get("batch_sampler") is None:
                 # no sampler and batch-sampler
                 self.train_sampler = DistributedSampler(
-<<<<<<< HEAD
-                    dataset, rank=self.rank, shuffle=True, drop_last=drop_last
-=======
                     dataset,
                     rank=self.rank,
                     shuffle=shuffle_ddp,
                     drop_last=drop_last,
->>>>>>> 72388999
                 )
 
                 # with DistributedSamplerWrapper, one must disable shuffling for dataloader
@@ -836,11 +832,7 @@
                 self.train_sampler = DistributedSamplerWrapper(
                     loader_kwargs.get("batch_sampler", None),
                     rank=self.rank,
-<<<<<<< HEAD
-                    shuffle=True,
-=======
                     shuffle=shuffle_ddp,
->>>>>>> 72388999
                 )
                 loader_kwargs["batch_sampler"] = self.train_sampler
         elif self.distributed_launch and isinstance(dataset, IterableDataset):
@@ -957,16 +949,6 @@
         if self.auto_mix_prec:
             with torch.autocast(device_type=torch.device(self.device).type):
                 outputs = self.compute_forward(batch, Stage.TRAIN)
-<<<<<<< HEAD
-                loss = self.compute_objectives(outputs, batch, Stage.TRAIN)
-            with self.no_sync(not should_step):
-                self.scaler.scale(
-                    loss / self.grad_accumulation_factor
-                ).backward()
-            if should_step:
-                self.scaler.unscale_(self.optimizer)
-                if self.check_gradients(loss):
-=======
 
             # Losses are excluded from mixed precision to avoid instabilities
             loss = self.compute_objectives(outputs, batch, Stage.TRAIN)
@@ -983,20 +965,11 @@
                     ).backward()
                 if should_step:
                     self.scaler.unscale_(self.optimizer)
->>>>>>> 72388999
                     self.scaler.step(self.optimizer)
                     self.scaler.update()
                     self.zero_grad()
                     self.optimizer_step += 1
         else:
-<<<<<<< HEAD
-            outputs = self.compute_forward(batch, Stage.TRAIN)
-            loss = self.compute_objectives(outputs, batch, Stage.TRAIN)
-            with self.no_sync(not should_step):
-                (loss / self.grad_accumulation_factor).backward()
-            if should_step:
-                if self.check_gradients(loss):
-=======
             if self.bfloat16_mix_prec:
                 with torch.autocast(
                     device_type=torch.device(self.device).type,
@@ -1017,7 +990,6 @@
                 with self.no_sync(not should_step):
                     (loss / self.grad_accumulation_factor).backward()
                 if should_step:
->>>>>>> 72388999
                     self.optimizer.step()
                     self.zero_grad()
                     self.optimizer_step += 1
@@ -1080,10 +1052,6 @@
                 )
                 return False
 
-<<<<<<< HEAD
-        # Clip gradient norm
-=======
->>>>>>> 72388999
         if self.max_grad_norm > 0.0:
             torch.nn.utils.clip_grad_norm_(
                 (p for p in self.modules.parameters()), self.max_grad_norm
@@ -1118,11 +1086,7 @@
         return loss.detach().cpu()
 
     def _fit_train(self, train_set, epoch, enable):
-<<<<<<< HEAD
         # Training stage
-=======
-        # Training stage 
->>>>>>> 72388999
         # tmp_set = self.on_stage_start(Stage.TRAIN, epoch)
         # if tmp_set is not None:
         #     # Modified on_stage_start will also return an updated train_set
@@ -1130,10 +1094,7 @@
         # OR:
         train_set = self.on_stage_start(Stage.TRAIN, epoch) or train_set
         self.modules.train()
-<<<<<<< HEAD
-=======
         self.zero_grad()
->>>>>>> 72388999
 
         # Reset nonfinite count to 0 each epoch
         self.nonfinite_count = 0
@@ -1145,19 +1106,12 @@
 
         # Time since last intra-epoch checkpoint
         last_ckpt_time = time.time()
-<<<<<<< HEAD
-
-=======
->>>>>>> 72388999
         with tqdm(
             train_set,
             initial=self.step,
             dynamic_ncols=True,
             disable=not enable,
-<<<<<<< HEAD
-=======
             colour=self.tqdm_barcolor["train"],
->>>>>>> 72388999
         ) as t:
             for batch in t:
                 if self._optimizer_step_limit_exceeded:
@@ -1196,17 +1150,11 @@
                     last_ckpt_time = time.time()
 
         # Run train "on_stage_end" on all processes
-<<<<<<< HEAD
-        self.on_stage_end(Stage.TRAIN, self.avg_train_loss, epoch)
-        self.avg_train_loss = 0.0
-        self.step = 0
-=======
         self.zero_grad(set_to_none=True)  # flush gradients
         self.on_stage_end(Stage.TRAIN, self.avg_train_loss, epoch)
         self.avg_train_loss = 0.0
         self.step = 0
         self.valid_step = 0
->>>>>>> 72388999
 
     def _fit_valid(self, valid_set, epoch, enable):
         # Validation stage
@@ -1216,14 +1164,10 @@
             avg_valid_loss = 0.0
             with torch.no_grad():
                 for batch in tqdm(
-<<<<<<< HEAD
-                    valid_set, dynamic_ncols=True, disable=not enable
-=======
                     valid_set,
                     dynamic_ncols=True,
                     disable=not enable,
                     colour=self.tqdm_barcolor["valid"],
->>>>>>> 72388999
                 ):
                     self.step += 1
                     loss = self.evaluate_batch(batch, stage=Stage.VALID)
@@ -1322,16 +1266,6 @@
 
         # Iterate epochs
         for epoch in epoch_counter:
-<<<<<<< HEAD
-            # Training stage 
-            # tmp_set = self.on_stage_start(Stage.TRAIN, epoch)
-            # if tmp_set is not None:
-            #     # Modified on_stage_start will also return an updated train_set
-            #     train_set = tmp_set
-            # OR:
-            # train_set = self.on_stage_start(Stage.TRAIN, epoch) or train_set
-=======
->>>>>>> 72388999
             self._fit_train(train_set=train_set, epoch=epoch, enable=enable)
             self._fit_valid(valid_set=valid_set, epoch=epoch, enable=enable)
 
