--- conflicted
+++ resolved
@@ -339,11 +339,8 @@
     weight_norm : bool
         If True, use weight normalization,
         to be removed with self.remove_weight_norm() at inference
-<<<<<<< HEAD
-=======
     default_padding: str or int
         This sets the default padding mode that will be used by the pytorch Conv1d backend.
->>>>>>> 72388999
 
     Example
     -------
@@ -370,11 +367,8 @@
         padding_mode="reflect",
         skip_transpose=False,
         weight_norm=False,
-<<<<<<< HEAD
-=======
         conv_init=None,
         default_padding=0,
->>>>>>> 72388999
     ):
         super().__init__()
         self.kernel_size = kernel_size
@@ -404,14 +398,11 @@
             bias=bias,
         )
 
-<<<<<<< HEAD
-=======
         if conv_init == "kaiming":
             nn.init.kaiming_normal_(self.conv.weight)
         if conv_init == "normal":
             nn.init.normal_(self.conv.weight, std=1e-6)
 
->>>>>>> 72388999
         if weight_norm:
             self.conv = nn.utils.weight_norm(self.conv)
 
@@ -511,12 +502,7 @@
         return in_channels
 
     def remove_weight_norm(self):
-<<<<<<< HEAD
-        """Removes weight normalization at inference if used during training.
-        """
-=======
         """Removes weight normalization at inference if used during training."""
->>>>>>> 72388999
         self.conv = nn.utils.remove_weight_norm(self.conv)
 
 
@@ -555,13 +541,8 @@
     bias : bool
         If True, the additive bias b is adopted.
     skip_transpose : bool
-<<<<<<< HEAD
-        If False, uses batch x time x channel convention of speechbrain.
-        If True, uses batch x channel x time convention.
-=======
         If False, uses batch x spatial.dim2 x spatial.dim1 x channel convention of speechbrain.
         If True, uses batch x channel x spatial.dim1 x spatial.dim2 convention.
->>>>>>> 72388999
     weight_norm : bool
         If True, use weight normalization,
         to be removed with self.remove_weight_norm() at inference
@@ -591,10 +572,7 @@
         padding_mode="reflect",
         skip_transpose=False,
         weight_norm=False,
-<<<<<<< HEAD
-=======
         conv_init=None,
->>>>>>> 72388999
     ):
         super().__init__()
 
@@ -634,12 +612,9 @@
             bias=bias,
         )
 
-<<<<<<< HEAD
-=======
         if conv_init == "kaiming":
             nn.init.kaiming_normal_(self.conv.weight)
 
->>>>>>> 72388999
         if weight_norm:
             self.conv = nn.utils.weight_norm(self.conv)
 
@@ -746,12 +721,7 @@
         return in_channels
 
     def remove_weight_norm(self):
-<<<<<<< HEAD
-        """Removes weight normalization at inference if used during training.
-        """
-=======
         """Removes weight normalization at inference if used during training."""
->>>>>>> 72388999
         self.conv = nn.utils.remove_weight_norm(self.conv)
 
 
@@ -1030,12 +1000,7 @@
         return in_channels
 
     def remove_weight_norm(self):
-<<<<<<< HEAD
-        """Removes weight normalization at inference if used during training.
-        """
-=======
         """Removes weight normalization at inference if used during training."""
->>>>>>> 72388999
         self.conv = nn.utils.remove_weight_norm(self.conv)
 
 
@@ -1476,12 +1441,7 @@
         return self._gabor_params_from_mels()
 
     def _check_input_shape(self, shape):
-<<<<<<< HEAD
-        """Checks the input shape and returns the number of input channels.
-        """
-=======
         """Checks the input shape and returns the number of input channels."""
->>>>>>> 72388999
 
         if len(shape) == 2:
             in_channels = 1
