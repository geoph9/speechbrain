"""
Schedulers for updating hyperparameters (such as learning rate).

Authors
 * Mirco Ravanelli 2020
 * Peter Plantinga 2020
 * Loren Lugosch 2020
"""

import math
import torch
import logging

from speechbrain.utils import checkpoints

logger = logging.getLogger(__name__)


def update_learning_rate(optimizer, new_lr, param_group=None):
    """Change the learning rate value within an optimizer.

    Arguments
    ---------
    optimizer : torch.optim object
        Updates the learning rate for this optimizer.
    new_lr : float
        The new value to use for the learning rate.
    param_group : list of int
        The param group indices to update. If not provided, all groups updated.

    Example
    -------
    >>> from torch.optim import SGD
    >>> from speechbrain.nnet.linear import Linear
    >>> model = Linear(n_neurons=10, input_size=10)
    >>> optimizer = SGD(model.parameters(), lr=0.1)
    >>> update_learning_rate(optimizer, 0.2)
    >>> optimizer.param_groups[0]["lr"]
    0.2
    """
    # Iterate all groups if none is provided
    if param_group is None:
        groups = range(len(optimizer.param_groups))
    else:
        groups = param_group

    for i in groups:
        old_lr = optimizer.param_groups[i]["lr"]

        # Change learning rate if new value is different from old.
        if new_lr != old_lr:
            optimizer.param_groups[i]["lr"] = new_lr
            optimizer.param_groups[i]["prev_lr"] = old_lr
            logger.info("Changing lr from %.2g to %.2g" % (old_lr, new_lr))


@checkpoints.register_checkpoint_hooks
class NewBobScheduler:
    """Scheduler with new-bob technique, used for LR annealing.

    The learning rate is annealed based on the validation performance.
    In particular: if (past_loss-current_loss)/past_loss< impr_threshold:
    lr=lr * annealing_factor.

    Arguments
    ---------
    initial_value : float
        The initial hyperparameter value.
    annealing_factor : float
        It is annealing factor used in new_bob strategy.
    improvement_threshold : float
        It is the improvement rate between losses used to perform learning
        annealing in new_bob strategy.
    patient : int
        When the annealing condition is violated patient times,
        the learning rate is finally reduced.

    Example
    -------
    >>> scheduler = NewBobScheduler(initial_value=1.0)
    >>> scheduler(metric_value=10.0)
    (1.0, 1.0)
    >>> scheduler(metric_value=2.0)
    (1.0, 1.0)
    >>> scheduler(metric_value=2.5)
    (1.0, 0.5)
    """

    def __init__(
        self,
        initial_value,
        annealing_factor=0.5,
        improvement_threshold=0.0025,
        patient=0,
    ):
        self.hyperparam_value = initial_value
        self.annealing_factor = annealing_factor
        self.improvement_threshold = improvement_threshold
        self.patient = patient
        self.metric_values = []
        self.current_patient = self.patient

    def __call__(self, metric_value):
        """Returns the current and new value for the hyperparameter.

        Arguments
        ---------
        metric_value : int
            A number for determining whether to change the hyperparameter value.
        """
        old_value = new_value = self.hyperparam_value
        if len(self.metric_values) > 0:
            prev_metric = self.metric_values[-1]
            # Update value if improvement too small and patience is 0
            if prev_metric == 0:  # Prevent division by zero
                improvement = 0
            else:
                improvement = (prev_metric - metric_value) / prev_metric
            if improvement < self.improvement_threshold:
                if self.current_patient == 0:
                    new_value *= self.annealing_factor
                    self.current_patient = self.patient
                else:
                    self.current_patient -= 1

        # Store relevant info
        self.metric_values.append(metric_value)
        self.hyperparam_value = new_value

        return old_value, new_value

    @checkpoints.mark_as_saver
    def save(self, path):
        """Saves the current metrics on the specified path."""
        data = {
            "hyperparam_value": self.hyperparam_value,
            "metric_values": self.metric_values,
            "current_patient": self.current_patient,
        }
        torch.save(data, path)

    @checkpoints.mark_as_loader
    def load(self, path, end_of_epoch=False, device=None):
        """Loads the needed information."""
        del end_of_epoch  # Unused in this class
        del device  # Unused in here
        data = torch.load(path)
        self.hyperparam_value = data["hyperparam_value"]
        self.metric_values = data["metric_values"]
        self.current_patient = data["current_patient"]


class LinearScheduler:
    """Scheduler with linear annealing technique.

    The learning rate linearly decays over the specified number of epochs.

    Arguments
    ---------
    initial_value : float
        The value upon initialization.
    final_value : float
        The value used when the epoch count reaches ``epoch_count - 1``.
    epoch_count : int
        Number of epochs.

    Example
    -------
    >>> scheduler = LinearScheduler(1.0, 0.0, 4)
    >>> scheduler(current_epoch=1)
    (1.0, 0.666...)
    >>> scheduler(current_epoch=2)
    (0.666..., 0.333...)
    >>> scheduler(current_epoch=3)
    (0.333..., 0.0)
    >>> scheduler(current_epoch=4)
    (0.0, 0.0)
    """

    def __init__(self, initial_value, final_value, epoch_count):
        self.value_at_epoch = torch.linspace(
            initial_value, final_value, steps=epoch_count
        ).tolist()

    def __call__(self, current_epoch):
        """Returns the current and new value for the hyperparameter.

        Arguments
        ---------
        current_epoch : int
            Number of times the dataset has been iterated.
        """
        old_index = max(0, current_epoch - 1)
        index = min(current_epoch, len(self.value_at_epoch) - 1)
        return self.value_at_epoch[old_index], self.value_at_epoch[index]


@checkpoints.register_checkpoint_hooks
class LinearWarmupScheduler:
    """Create a schedule with a learning rate that decreases linearly
    from the initial lr set in the optimizer to 0, after
    a warmup period during which it increases linearly
    from 0 to the initial lr set in the optimizer.
    * Ge Li 2022

    Arguments
    ---------
    initial_value : float
        The value upon initialization (lr0).
    num_warmup_steps : int
        Number of warmup steps. The learning rate reaches lr0 at
        ``num_warmup_steps + 1`` step.
    num_training_steps: int
        The total number of training steps.

    Example
    -------
    >>> scheduler = LinearWarmupScheduler(1.0, 2, 4)
    >>> scheduler.get_next_value()
    0.0
    >>> scheduler.get_next_value()
    0.5
    >>> scheduler.get_next_value()
    1.0
    >>> scheduler.get_next_value()
    0.5
    >>> scheduler.get_next_value()
    0.0
    """

    def __init__(self, initial_value, num_warmup_steps, num_training_steps):
        self.lr0 = initial_value
        self.num_warmup_steps = num_warmup_steps
        self.num_training_steps = num_training_steps
        self.current_step = 0

    def calculate_lr(self, current_step):
        """Returns the current and new value for the hyperparameter.

        Arguments
        ---------
        current_step : int
            Number of steps the model has been updated.
        """
        if current_step < self.num_warmup_steps:
            return (
                float(current_step)
                / float(max(1, self.num_warmup_steps))
                * self.lr0
            )
        return self.lr0 * max(
            0.0,
            float(self.num_training_steps - current_step)
            / float(max(1, self.num_training_steps - self.num_warmup_steps)),
        )

    def get_next_value(self):
        """Returns the next learning rate value for the hyperparameter.
        """
        new_value = self.calculate_lr(self.current_step)
        self.current_step += 1
        return new_value

    @checkpoints.mark_as_saver
    def save(self, path):
        """Saves the current metrics on the specified path."""
        data = {
            "initial_value": self.lr0,
            "num_warmup_steps": self.num_warmup_steps,
            "num_training_steps": self.num_training_steps,
            "current_step": self.current_step,
        }
        torch.save(data, path)

    @checkpoints.mark_as_loader
    def load(self, path, end_of_epoch=False, device=None):
        """Loads the needed information."""
        del end_of_epoch  # Unused in this class
        del device  # Unused in here
        data = torch.load(path)
        self.lr0 = data["initial_value"]
        self.num_warmup_steps = data["num_warmup_steps"]
        self.num_training_steps = data["num_training_steps"]
        self.current_step = data["current_step"]


class StepScheduler:
    """Learning rate scheduler with step annealing technique.

    The hyperparameter's value decays over the epochs with the
    selected ``epoch_decay`` factor.

    ``value = init_value * decay_factor ^ floor((1 + epoch) / decay_drop)``

    Arguments
    ---------
    initial_value : float
        Initial value for the hyperparameter being updated.
    decay_factor : float
        Factor multiplied with the initial_value
    decay_drop : float
        Annealing factor (the decay of the hyperparameter value is faster
        with higher ``decay_drop`` values).
    half_life: int
        A convenience parameter to set decay_factor such that the parameter
        will drop to half its value at the specified epoch. May not
        be used together with decay_factor or decay_drop

    Example
    -------
    >>> scheduler = StepScheduler(initial_value=1.0)
    >>> scheduler(current_epoch=1)
    (1.0, 0.5)
    >>> scheduler(current_epoch=2)
    (0.5, 0.5)
    >>> scheduler(current_epoch=3)
    (0.5, 0.25)
    """

    DEFAULT_DECAY_FACTOR = 0.5
    DEFAULT_DECAY_DROP = 2

    def __init__(
        self, initial_value, decay_factor=None, decay_drop=None, half_life=None
    ):
        self.initial_value = initial_value
        if half_life:
            if decay_factor or decay_drop:
                raise ValueError(
                    "half_life cannot be used together with decay_factor and decay_drop"
                )
            self.decay_factor = self._compute_half_life_decay_factor(half_life)
            self.decay_drop = 1.0
        else:
            self.decay_factor = decay_factor or self.DEFAULT_DECAY_FACTOR
            self.decay_drop = decay_drop or self.DEFAULT_DECAY_DROP

    def _compute_half_life_decay_factor(self, half_life):
        return math.exp(-math.log(2) / half_life)

    def __call__(self, current_epoch):
        """Returns current and new hyperparameter value.

        Arguments
        ---------
        current_epoch : int
            Number of times the dataset has been iterated.
        """
        current_value = self._compute_value(current_epoch - 1)
        next_value = self._compute_value(current_epoch)

        return current_value, next_value

    def _compute_value(self, current_epoch):
        return self.initial_value * math.pow(
            self.decay_factor,
            math.floor((1 + current_epoch) / self.decay_drop),
        )


@checkpoints.register_checkpoint_hooks
class NoamScheduler:
    """The is an implementation of the transformer's learning rate scheduler with warmup.
    Reference: https://arxiv.org/abs/1706.03762

    Note: this scheduler anneals the lr at each update of the model's weight,
    and n_steps must be saved for restarting.

    Arguments
    ---------
    lr_initial : float
        Initial learning rate (i.e. the lr used at epoch 0).
    n_warmup_steps : int
        numer of warm-up steps
    model_size : int
        size of transformer embed_dim. It is used to scale the maximum learning rate value reached
        by the scheduler. It is divided by model_size ** (0.5).
        If not specified the maximum learning rate value is instead multiplied by warmup_steps ** (0.5).

    Example
    -------
    >>> from speechbrain.nnet.linear import Linear
    >>> inp_tensor = torch.rand([1,660,3])
    >>> model = Linear(input_size=3, n_neurons=4)
    >>> optim = torch.optim.Adam(model.parameters(), lr=1)
    >>> output = model(inp_tensor)
    >>> scheduler =NoamScheduler(optim.param_groups[0]["lr"], 3)
    >>> curr_lr,next_lr=scheduler(optim)
    >>> optim.param_groups[0]["lr"]
    0.3333333333333333
    >>> curr_lr,next_lr=scheduler(optim)
    >>> optim.param_groups[0]["lr"]
    0.6666666666666666
    >>> curr_lr,next_lr=scheduler(optim)
    >>> optim.param_groups[0]["lr"]
    0.9999999999999999
    """

    def __init__(self, lr_initial, n_warmup_steps, model_size=None):
        self.lr_initial = lr_initial
        self.n_warmup_steps = n_warmup_steps
        self.current_lr = lr_initial
        self.losses = []
        self.n_steps = 0
        self.normalize = n_warmup_steps ** 0.5
        if model_size is not None:
            self.normalize = model_size ** (-0.5)

    def __call__(self, opt):
        """
        Arguments
        ---------
        opt : optimizer
            The optimizer to update using this scheduler.

        Returns
        -------
        current_lr : float
            The learning rate before the update.
        lr : float
            The learning rate after the update.
        """
        self.n_steps += 1

        current_lr = opt.param_groups[0]["lr"]

        lr = self.lr_initial * self._get_lr_scale()

        # Changing the learning rate within the optimizer
        for param_group in opt.param_groups:
            param_group["lr"] = lr

        self.current_lr = current_lr
        return current_lr, lr

    def _get_lr_scale(self):
        n_steps, n_warmup_steps = self.n_steps, self.n_warmup_steps
        return self.normalize * min(
            n_steps ** (-0.5), n_steps * n_warmup_steps ** (-1.5)
        )

    @checkpoints.mark_as_saver
    def save(self, path):
        """Saves the current metrics on the specified path."""
        data = {"losses": self.losses, "n_steps": self.n_steps}
        torch.save(data, path)

    @checkpoints.mark_as_loader
    def load(self, path, end_of_epoch=False, device=None):
        """Loads the needed information."""
        del end_of_epoch  # Unused in this class
        del device
        data = torch.load(path)
        self.losses = data["losses"]
        self.n_steps = data["n_steps"]


@checkpoints.register_checkpoint_hooks
class CyclicCosineScheduler:
    """The is an implementation of the Cyclic-Cosine learning rate scheduler with warmup.

    Reference:  https://openreview.net/pdf?id=BJYwwY9ll

    Note: this scheduler anneals the lr at each update of the model's weight,
    and n_steps must be saved for restarting.

    Arguments
    ---------
    lr_initial : float
        Initial learning rate (i.e. the lr used at epoch 0).
    n_warmup_steps : int
        Number of warm up steps.
    total_steps : int
        Total number of updating steps.

    Example
    -------
    >>> from speechbrain.nnet.linear import Linear
    >>> inp_tensor = torch.rand([1,660,3])
    >>> model = Linear(input_size=3, n_neurons=4)
    >>> optim = torch.optim.Adam(model.parameters(), lr=1)
    >>> output = model(inp_tensor)
    >>> scheduler =CyclicCosineScheduler(3, optim.param_groups[0]["lr"])
    >>> curr_lr,next_lr=scheduler(optim)
    >>> optim.param_groups[0]["lr"]
    0.9999999990130395
    >>> curr_lr,next_lr=scheduler(optim)
    >>> optim.param_groups[0]["lr"]
    0.9999999997532598
    >>> curr_lr,next_lr=scheduler(optim)
    >>> optim.param_groups[0]["lr"]
    1.0
    """

    def __init__(self, n_warmup_steps, lr_initial=None, total_steps=100000):
        self.n_warmup_steps = n_warmup_steps
        self.losses = []
        self.initial_lr = lr_initial
        self.current_lr = lr_initial
        self.total = total_steps

        self.n_steps = 0
        self.normalize = 1 / (n_warmup_steps * n_warmup_steps ** -1.5)

    def __call__(self, opt):
        """
        Arguments
        ---------
        opt : list of optimizers
            The optimizers to update using this scheduler.
        current_epoch : int
            Number of times the dataset has been iterated.
        current_loss : int
            A number for determining whether to change the learning rate.

        Returns
        -------
        current_lr : float
            The learning rate before the update.
        lr : float
            The learning rate after the update.
        """
        self.n_steps += 1

        if self.initial_lr is None:
            current_lr = opt.param_groups[0]["lr"]
        else:
            current_lr = self.current_lr

        lr = current_lr * self._get_lr_scale()

        # Changing the learning rate within the optimizer
        for param_group in opt.param_groups:
            param_group["lr"] = lr

        self.current_lr = current_lr
        return current_lr, lr

    def _get_lr_scale(self):
        n_steps, n_warmup_steps = self.n_steps, self.n_warmup_steps
        return 0.5 * (
            math.cos(math.pi * (n_steps - n_warmup_steps) / self.total) + 1
        )

    @checkpoints.mark_as_saver
    def save(self, path):
        """Saves the curent metrics on the specified path."""
        data = {"losses": self.losses, "n_steps": self.n_steps}
        torch.save(data, path)

    @checkpoints.mark_as_loader
    def load(self, path, end_of_epoch=False, device=None):
        """Loads the needed information."""
        del end_of_epoch  # Unused in this class
        del device  # Unused here
        data = torch.load(path)
        self.losses = data["losses"]
        self.n_steps = data["n_steps"]


@checkpoints.register_checkpoint_hooks
class ReduceLROnPlateau:
    """Learning rate scheduler which decreases the learning rate if the loss
    function of interest gets stuck on a plateau, or starts to increase.
    The difference from NewBobLRScheduler is that, this one keeps a memory of
    the last step where do not observe improvement, and compares against that
    particular loss value as opposed to the most recent loss.

    Arguments
    ---------
    lr_min : float
        The minimum allowable learning rate.
    factor : float
        Factor with which to reduce the learning rate.
    patience : int
        How many epochs to wait before reducing the learning rate.

    Example
    -------
    >>> from torch.optim import Adam
    >>> from speechbrain.nnet.linear import Linear
    >>> inp_tensor = torch.rand([1,660,3])
    >>> model = Linear(n_neurons=10, input_size=3)
    >>> optim = Adam(lr=1.0, params=model.parameters())
    >>> output = model(inp_tensor)
    >>> scheduler = ReduceLROnPlateau(0.25, 0.5, 2, 1)
    >>> curr_lr,next_lr=scheduler([optim],current_epoch=1, current_loss=10.0)
    >>> curr_lr,next_lr=scheduler([optim],current_epoch=2, current_loss=11.0)
    >>> curr_lr,next_lr=scheduler([optim],current_epoch=3, current_loss=13.0)
    >>> curr_lr,next_lr=scheduler([optim],current_epoch=4, current_loss=14.0)
    >>> next_lr
    0.5
    """

    def __init__(
        self, lr_min=1e-8, factor=0.5, patience=2, dont_halve_until_epoch=65
    ):
        self.lr_min = lr_min
        self.factor = factor
        self.patience = patience
        self.patience_counter = 0
        self.losses = []
        self.dont_halve_until_epoch = dont_halve_until_epoch
        self.anchor = 99999

    def __call__(self, optim_list, current_epoch, current_loss):
        """
        Arguments
        ---------
        optim_list : list of optimizers
            The optimizers to update using this scheduler.
        current_epoch : int
            Number of times the dataset has been iterated.
        current_loss : int
            A number for determining whether to change the learning rate.

        Returns
        -------
        current_lr : float
            The learning rate before the update.
        next_lr : float
            The learning rate after the update.
        """
        for opt in optim_list:
            current_lr = opt.param_groups[0]["lr"]

            if current_epoch <= self.dont_halve_until_epoch:
                next_lr = current_lr
                self.anchor = current_loss
            else:
                if current_loss <= self.anchor:
                    self.patience_counter = 0
                    next_lr = current_lr
                    self.anchor = current_loss
                elif (
                    current_loss > self.anchor
                    and self.patience_counter < self.patience
                ):
                    self.patience_counter = self.patience_counter + 1
                    next_lr = current_lr
                else:
                    next_lr = current_lr * self.factor
                    self.patience_counter = 0

            # impose the lower bound
            next_lr = max(next_lr, self.lr_min)

        # Updating current loss
        self.losses.append(current_loss)

        return current_lr, next_lr

    @checkpoints.mark_as_saver
    def save(self, path):
        """Saves the curent metrics on the specified path."""
        data = {
            "losses": self.losses,
            "anchor": self.anchor,
            "patience_counter": self.patience_counter,
        }
        torch.save(data, path)

    @checkpoints.mark_as_loader
    def load(self, path, end_of_epoch=False, device=None):
        """Loads the needed information."""
        del end_of_epoch  # Unused in this class
        del device  # Not used
        data = torch.load(path)
        self.losses = data["losses"]
        self.anchor = data["anchor"]
        self.patience_counter = data["patience_counter"]


@checkpoints.register_checkpoint_hooks
class CyclicLRScheduler:
    """This implements a cyclical learning rate policy (CLR).
    The method cycles the learning rate between two boundaries with
    some constant frequency, as detailed in this paper (https://arxiv.org/abs/1506.01186).
    The amplitude of the cycle can be scaled on a per-iteration or
    per-cycle basis.

    This class has three built-in policies, as put forth in the paper.
    "triangular":
        A basic triangular cycle w/ no amplitude scaling.
    "triangular2":
        A basic triangular cycle that scales initial amplitude by half each cycle.
    "exp_range":
        A cycle that scales initial amplitude by gamma**(cycle iterations) at each
        cycle iteration.
    For more detail, please see the reference paper.

    Arguments
    ---------
    base_lr : float
        initial learning rate which is the
        lower boundary in the cycle.
    max_lr : float
        upper boundary in the cycle. Functionally,
        it defines the cycle amplitude (max_lr - base_lr).
        The lr at any cycle is the sum of base_lr
        and some scaling of the amplitude; therefore
        max_lr may not actually be reached depending on
        scaling function.
    step_size : int
        number of training iterations per
        half cycle. The authors suggest setting step_size
        2-8 x training iterations in epoch.
    mode : str
        one of {triangular, triangular2, exp_range}.
        Default 'triangular'.
        Values correspond to policies detailed above.
        If scale_fn is not None, this argument is ignored.
    gamma : float
        constant in 'exp_range' scaling function:
        gamma**(cycle iterations)
    scale_fn : lambda function
        Custom scaling policy defined by a single
        argument lambda function, where
        0 <= scale_fn(x) <= 1 for all x >= 0.
        mode parameter is ignored
    scale_mode : str
        {'cycle', 'iterations'}.
        Defines whether scale_fn is evaluated on
        cycle number or cycle iterations (training
        iterations since start of cycle). Default is 'cycle'.

    Example
    -------
    >>> from speechbrain.nnet.linear import Linear
    >>> inp_tensor = torch.rand([1,660,3])
    >>> model = Linear(input_size=3, n_neurons=4)
    >>> optim = torch.optim.Adam(model.parameters(), lr=1)
    >>> output = model(inp_tensor)
    >>> scheduler = CyclicLRScheduler(base_lr=0.1, max_lr=0.3, step_size=2)
    >>> scheduler.on_batch_end(optim)
    >>> optim.param_groups[0]["lr"]
    0.2
    >>> scheduler.on_batch_end(optim)
    >>> optim.param_groups[0]["lr"]
    0.3
    >>> scheduler.on_batch_end(optim)
    >>> optim.param_groups[0]["lr"]
    0.2
    """

    def __init__(
        self,
        base_lr=0.001,
        max_lr=0.006,
        step_size=2000.0,
        mode="triangular",
        gamma=1.0,
        scale_fn=None,
        scale_mode="cycle",
    ):
        super(CyclicLRScheduler, self).__init__()

        self.losses = []
        self.base_lr = base_lr
        self.max_lr = max_lr
        self.step_size = step_size
        self.mode = mode
        self.gamma = gamma
        if scale_fn is None:
            if self.mode == "triangular":
                self.scale_fn = lambda x: 1.0
                self.scale_mode = "cycle"
            elif self.mode == "triangular2":
                self.scale_fn = lambda x: 1 / (2.0 ** (x - 1))
                self.scale_mode = "cycle"
            elif self.mode == "exp_range":
                self.scale_fn = lambda x: gamma ** (x)
                self.scale_mode = "iterations"
        else:
            self.scale_fn = scale_fn
            self.scale_mode = scale_mode
        self.clr_iterations = 0.0

        self._reset()

    def _reset(self, new_base_lr=None, new_max_lr=None, new_step_size=None):
        """Resets cycle iterations.
        Optional boundary/step size adjustment.
        """
        if new_base_lr is not None:
            self.base_lr = new_base_lr
        if new_max_lr is not None:
            self.max_lr = new_max_lr
        if new_step_size is not None:
            self.step_size = new_step_size
        self.clr_iterations = 0.0

    def __call__(self, epoch):
        old_lr = self.current_lr
        new_lr = self.clr(self.clr_iterations + 1)

        return old_lr, new_lr

    def clr(self, clr_iterations):
        """Clears interations."""
        cycle = math.floor(1 + clr_iterations / (2 * self.step_size))
        x = abs(clr_iterations / self.step_size - 2 * cycle + 1)
        if self.scale_mode == "cycle":
            return self.base_lr + (self.max_lr - self.base_lr) * max(
                0, (1 - x)
            ) * self.scale_fn(cycle)
        else:
            return self.base_lr + (self.max_lr - self.base_lr) * max(
                0, (1 - x)
            ) * self.scale_fn(clr_iterations)

    def on_batch_end(self, opt):
        """
        Arguments
        ---------
        opt : optimizers
            The optimizers to update using this scheduler.
        """
        self.clr_iterations += 1

        lr = self.clr(self.clr_iterations)
        current_lr = opt.param_groups[0]["lr"]

        # Changing the learning rate within the optimizer
        for param_group in opt.param_groups:
            param_group["lr"] = lr

        self.current_lr = current_lr

    @checkpoints.mark_as_saver
    def save(self, path):
        """Saves the current metrics on the specified path."""
        data = {"losses": self.losses, "clr_iterations": self.clr_iterations}
        torch.save(data, path)

    @checkpoints.mark_as_loader
    def load(self, path, end_of_epoch=False, device=None):
        """Loads the needed information."""
        del end_of_epoch  # Unused in this class
        del device
        data = torch.load(path)
        self.losses = data["losses"]
        self.clr_iterations = data["clr_iterations"]


@checkpoints.register_checkpoint_hooks
class IntervalScheduler:
    """A simple scheduler implementation that sets the learning rate to
    specific values after a specific number of steps has been reached.
    Arguments
    ---------
    intervals: list
        a list of dictionaries: {"steps": <number of steps>, "lr": the learning rate}
        'steps' indicates the global step count at which a given
        rate will apply
    Example
    -------
    >>> import torch
    >>> from speechbrain.nnet.schedulers import IntervalScheduler
    >>> from speechbrain.nnet.linear import Linear
    >>> model = Linear(input_size=3, n_neurons=4)
    >>> optim = torch.optim.Adam(model.parameters(), lr=1)
    >>> scheduler = IntervalScheduler(
    ...    intervals=[
    ...        {"steps": 2, "lr": 0.01},
    ...        {"steps": 5, "lr": 0.005},
    ...        {"steps": 9, "lr": 0.001}
    ...    ]
    ... )
    >>> optim.param_groups[0]["lr"]
    1
    >>> for _ in range(10):
    ...     pre, post = scheduler(optim)
    ...     print(f"{pre} -> {post}")
    1 -> 1
    1 -> 0.01
    0.01 -> 0.01
    0.01 -> 0.01
    0.01 -> 0.005
    0.005 -> 0.005
    0.005 -> 0.005
    0.005 -> 0.005
    0.005 -> 0.001
    0.001 -> 0.001
    """

    def __init__(self, intervals):
        self.intervals = intervals
        self.n_steps = 0
        self.losses = []
        self._compute_next()

    def __call__(self, opt):
        """
        Arguments
        ---------
        opt : optimizer
            The optimizer to update using this scheduler.
        Returns
        -------
        current_lr : float
            The learning rate before the update.
        lr : float
            The learning rate after the update.
        """
        self.n_steps += 1

        current_lr = opt.param_groups[0]["lr"]

        lr = self._get_lr(current_lr)

        # Changing the learning rate within the optimizer
        for param_group in opt.param_groups:
            param_group["lr"] = lr

        self.current_lr = current_lr
        return current_lr, lr

    def _compute_next(self):
        self._next_intervals = [
            interval
            for interval in self.intervals
            if interval["steps"] > self.n_steps
        ]

    def _get_lr(self, current_lr):
        lr = current_lr
        if self._next_intervals:
            next_interval = self._next_intervals[0]
            if self.n_steps >= next_interval["steps"]:
                lr = next_interval["lr"]
                del self._next_intervals[0]
        return lr

    @checkpoints.mark_as_saver
    def save(self, path):
        """Saves the current metrics on the specified path."""
        data = {"losses": self.losses, "n_steps": self.n_steps}
        torch.save(data, path)

    @checkpoints.mark_as_loader
    def load(self, path, end_of_epoch=False, device=None):
        """Loads the needed information."""
        del end_of_epoch  # Unused in this class
        del device
        data = torch.load(path)
        self.losses = data["losses"]
        self.n_steps = data["n_steps"]
        self._compute_next()


@checkpoints.register_checkpoint_hooks
class InverseSquareRootScheduler:
    """The Inverse Square Root Scheduler, as defined in the T5 paper
    https://arxiv.org/pdf/1910.10683.pdf
    Arguments
    ---------
    warmup_steps : int
        The number of steps over which the learning rate will be constant
    """

    def __init__(self, warmup_steps):
        self.warmup_steps = warmup_steps
        self.n_steps = 0

    def __call__(self, opt):
        """Returns current and new hyperparameter value.
        Arguments
        ---------
        current_epoch : int
            Number of times the dataset has been iterated.
        """
        self.n_steps += 1

        current_lr = opt.param_groups[0]["lr"]

        lr = self._compute_value()

        # Changing the learning rate within the optimizer
        for param_group in opt.param_groups:
            param_group["lr"] = lr

        self.current_lr = current_lr
        return current_lr, lr

    def _compute_value(self):
        return 1 / math.sqrt(max(self.warmup_steps, self.n_steps))

    @checkpoints.mark_as_saver
    def save(self, path):
        """Saves the current metrics on the specified path."""
        data = {"n_steps": self.n_steps}
        torch.save(data, path)

<<<<<<< HEAD
    @checkpoints.mark_as_loader
    def load(self, path, end_of_epoch=False, device=None):
        """Loads the needed information."""
        del end_of_epoch  # Unused in this class
        del device
        data = torch.load(path)
        self.n_steps = data["n_steps"]
=======

@checkpoints.register_checkpoint_hooks
class WarmCoolDecayLRSchedule:
    """Warms up linearly, very slowly decays and cools down linearly again
    at the end of training. This is a three steps scheduler.

    Reference
    ---------
    Scaling Vision Transformers
    arxiv.org/abs/2106.04560

    Arguments
    ---------
        lr : float
            The max learning rate to reach after warmup.
        warmup : int
            Number of warmup steps (following a linear increase).
        cooldown : int
            Number of cooldown steps (following a linear decrease).
        total_steps : int
            Total number of steps (used to decay).
        decay_factor : float
            Decay factor applied every decay_every steps.
        decay_every : int
            Apply the decay factor to the learning rate every decay_every steps.

    Example
    -------
    >>> from speechbrain.nnet.linear import Linear
    >>> inp_tensor = torch.rand([1,660,3])
    >>> model = Linear(input_size=3, n_neurons=4)
    >>> optim = torch.optim.Adam(model.parameters(), lr=1)
    >>> output = model(inp_tensor)
    >>> scheduler = WarmCoolDecayLRSchedule(lr=1, warmup=2, total_steps=6, decay_factor=0.5, decay_every=1, cooldown=1)
    >>> optim.param_groups[0]["lr"]
    1
    >>> scheduler(optim, 1)
    >>> optim.param_groups[0]["lr"]
    0.5
    >>> scheduler(optim, 2)
    >>> optim.param_groups[0]["lr"]
    1.0
    >>> scheduler(optim, 3)
    >>> optim.param_groups[0]["lr"]
    0.5
    >>> scheduler(optim, 4)
    >>> optim.param_groups[0]["lr"]
    0.25
    >>> scheduler(optim, 5)
    >>> optim.param_groups[0]["lr"]
    0.12500000000000003
    >>> scheduler(optim, 6)
    >>> optim.param_groups[0]["lr"]
    0.0
    """

    def __init__(
        self,
        lr,
        warmup,
        cooldown,
        total_steps,
        decay_factor=0.75,
        decay_every=100000,
    ):
        super(WarmCoolDecayLRSchedule, self).__init__()
        self.base_lr = lr
        self.warmup = warmup
        self.cooldown = cooldown
        self.total_steps = total_steps
        self.power = math.log(decay_factor) / decay_every

    def __call__(self, opt, num_updates):
        if num_updates < self.warmup:
            # Warming up at the start of training.
            lr = self.base_lr * num_updates / self.warmup
        elif num_updates > self.total_steps - self.cooldown:
            # Cooling down to 0. at the end of training.
            base_lr = self.base_lr * math.exp(
                self.power * (self.total_steps - self.cooldown)
            )
            decrease = base_lr / self.cooldown
            n = num_updates - (self.total_steps - self.cooldown)
            lr = base_lr - decrease * n
        else:
            # Slow decay for training.
            lr = self.base_lr * math.exp(
                self.power * (num_updates - self.warmup)
            )
        for param_group in opt.param_groups:
            param_group["lr"] = lr

    @checkpoints.mark_as_saver
    def save(self, path):
        """Saves the current metrics on the specified path."""
        data = {
            "base_lr": self.base_lr,
            "warmup": self.warmup,
            "power": self.power,
            "cooldown": self.cooldown,
            "total_steps": self.total_steps,
        }
        torch.save(data, path)

    @checkpoints.mark_as_loader
    def load(self, path, end_of_epoch=False, device=None):
        """Loads the needed information."""
        del end_of_epoch
        del device
        data = torch.load(path)
        self.base_lr = data["base_lr"]
        self.warmup = data["warmup"]
        self.power = data["power"]
        self.cooldown = data["cooldown"]
        self.total_steps = data["total_steps"]
>>>>>>> 72388999
<|MERGE_RESOLUTION|>--- conflicted
+++ resolved
@@ -992,15 +992,6 @@
         data = {"n_steps": self.n_steps}
         torch.save(data, path)
 
-<<<<<<< HEAD
-    @checkpoints.mark_as_loader
-    def load(self, path, end_of_epoch=False, device=None):
-        """Loads the needed information."""
-        del end_of_epoch  # Unused in this class
-        del device
-        data = torch.load(path)
-        self.n_steps = data["n_steps"]
-=======
 
 @checkpoints.register_checkpoint_hooks
 class WarmCoolDecayLRSchedule:
@@ -1115,5 +1106,4 @@
         self.warmup = data["warmup"]
         self.power = data["power"]
         self.cooldown = data["cooldown"]
-        self.total_steps = data["total_steps"]
->>>>>>> 72388999
+        self.total_steps = data["total_steps"]