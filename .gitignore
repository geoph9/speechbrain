# Byte-compiled / optimized / DLL files
__pycache__/
*.py[cod]
*$py.class

# C extensions
*.so

# Distribution / packaging
.Python
build/
develop-eggs/
dist/
downloads/
eggs/
.eggs/
lib/
lib64/
parts/
sdist/
var/
wheels/
pip-wheel-metadata/
share/python-wheels/
*.egg-info/
.installed.cfg
*.egg
MANIFEST

# PyInstaller
#  Usually these files are written by a python script from a template
#  before PyInstaller builds the exe, so as to inject date/other infos into it.
*.manifest
*.spec

# Installer logs
pip-log.txt
pip-delete-this-directory.txt

# Unit test / coverage reports
htmlcov/
.tox/
.nox/
.coverage
.coverage.*
.cache
nosetests.xml
coverage.xml
*.cover
*.py,cover
.hypothesis/
.pytest_cache/
cover/
tests/tmp/

# Translations
*.mo
*.pot

# Django stuff:
*.log
local_settings.py
db.sqlite3
db.sqlite3-journal

# Flask stuff:
instance/
.webassets-cache

# Scrapy stuff:
.scrapy

# Sphinx documentation
docs/_build/
docs/source/*.rst
!docs/source/index.rst
!docs/source/_templates
!docs/source/_static

# PyBuilder
target/

# Jupyter Notebook
.ipynb_checkpoints

# IPython
profile_default/
ipython_config.py

# pyenv
#   For a library or package, you might want to ignore these files since the code is
#   intended to run in multiple environments; otherwise, check them in:
# .python-version

# pipenv
#   According to pypa/pipenv#598, it is recommended to include Pipfile.lock in version control.
#   However, in case of collaboration, if having platform-specific dependencies or dependencies
#   having no cross-platform support, pipenv may install dependencies that don't work, or not
#   install all needed dependencies.
#Pipfile.lock

# PEP 582; used by e.g. github.com/David-OConnor/pyflow
__pypackages__/

# Celery stuff
celerybeat-schedule
celerybeat.pid

# SageMath parsed files
*.sage.py

# Environments
.env
.venv
env/
venv/
ENV/
env.bak/
venv.bak/

# PyCharm project settings
.idea

# Spyder project settings
.spyderproject
.spyproject

# Rope project settings
.ropeproject

# mkdocs documentation
/site

# mypy
.mypy_cache/
.dmypy.json
dmypy.json

# Pyre type checker
.pyre/

# pytype static type analyzer
.pytype/

<<<<<<< HEAD
=======
# Audio folders
**/audio_cache/

>>>>>>> 72388999
# Pretrained & models folders
**/model_checkpoints/
**/pretrained_model_checkpoints/
**/pretrained_models/

# Results folders
**/results/

# Log folders
**/log/

# Mac OS
.DS_Store<|MERGE_RESOLUTION|>--- conflicted
+++ resolved
@@ -142,12 +142,9 @@
 # pytype static type analyzer
 .pytype/
 
-<<<<<<< HEAD
-=======
 # Audio folders
 **/audio_cache/
 
->>>>>>> 72388999
 # Pretrained & models folders
 **/model_checkpoints/
 **/pretrained_model_checkpoints/
